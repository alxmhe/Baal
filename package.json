--- conflicted
+++ resolved
@@ -35,12 +35,7 @@
     "hardhat-typechain": "^0.3.5",
     "solidity-coverage": "^0.7.17",
     "ts-node": "^10.0.0",
-    "typescript": "^4.3.2"
-<<<<<<< HEAD
-  },
-  "dependencies": {
+    "typescript": "^4.3.2",
     "@openzeppelin/contracts": "^4.3.2"
-=======
->>>>>>> 745fd0b7
   }
 }