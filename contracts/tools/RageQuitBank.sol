--- conflicted
+++ resolved
@@ -1,22 +1,3 @@
-<<<<<<< HEAD
-// SPDX-License-Identifier: UNLICENSED
-pragma solidity ^0.8.6;
-
-contract SimpleShaman {
-    address public baal;
-    uint lootRate = 10;
-    uint shareRate = 5;
-
-    constructor(address _baal) {
-        baal = _baal;
-    }
-    
-    function memberBurn(uint loot, uint shares) external payable returns (uint96 lootReaction, uint96 sharesReaction) {
-        require(msg.sender == baal,'!baal');
-        lootReaction = uint96(loot * lootRate);
-        sharesReaction = uint96(shares * shareRate);
-    }
-=======
 // SPDX-License-Identifier: GPL-3.0-or-later
 pragma solidity ^0.8.0;
 
@@ -45,5 +26,4 @@
   receive() external payable {
     emit Receive(msg.sender, msg.value);
   }
->>>>>>> 2119134c
 }