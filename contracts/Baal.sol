--- conflicted
+++ resolved
@@ -338,21 +338,6 @@
             proposalCount++; /*increment proposal counter*/
             proposals[proposalCount] = Proposal( /*push params into proposal struct - start voting period timer if member submission*/
                 proposalCount,
-<<<<<<< HEAD
-                selfSponsor ? uint32(block.timestamp) : 0,
-                selfSponsor ? uint32(block.timestamp) + votingPeriod : 0,
-                selfSponsor
-                    ? uint32(block.timestamp) + votingPeriod + gracePeriod
-                    : 0,
-                expiration,
-                0,
-                0,
-                0,
-                0,
-                false,
-                false,
-                false,
-=======
                 selfSponsor ? latestSponsoredProposalId : 0, /* prevProposalId */
                 selfSponsor ? uint32(block.timestamp) : 0, /* votingStarts */
                 selfSponsor ? uint32(block.timestamp) + votingPeriod : 0, /* votingEnds */
@@ -363,7 +348,6 @@
                 0, /* highestMaxSharesAndLootAtYesVote */
                 [false, false, false, false], /* [cancelled, processed, passed, actionFailed] */
                 selfSponsor ? msg.sender : address(0),
->>>>>>> 7561da5d
                 proposalDataHash,
                 details
             );
@@ -391,18 +375,8 @@
         Proposal storage prop = proposals[id]; /*alias proposal storage pointers*/
 
         require(getCurrentVotes(msg.sender) >= sponsorThreshold, "!sponsor"); /*check 'votes > threshold - required to sponsor proposal*/
-<<<<<<< HEAD
-        require(prop.id != 0, "!exist"); /*check proposal existence*/
-        require(prop.votingStarts == 0, "sponsored"); /*check proposal not already sponsored*/
-        require(
-            prop.expiration == 0 ||
-                prop.expiration > block.timestamp + votingPeriod + gracePeriod,
-            "expired"
-        );
-=======
         require(state(id) == ProposalState.Submitted, "!submitted");
         require(prop.expiration == 0 || prop.expiration > block.timestamp + votingPeriod + gracePeriod, "expired");
->>>>>>> 7561da5d
 
         prop.votingStarts = uint32(block.timestamp);
 
@@ -425,40 +399,7 @@
     /// @param id Number of proposal in `proposals` mapping to cast vote on.
     /// @param approved If 'true', member will cast `yesVotes` onto proposal - if 'false', `noVotes` will be counted.
     function submitVote(uint32 id, bool approved) external nonReentrant {
-<<<<<<< HEAD
-        Proposal storage prop = proposals[id]; /*alias proposal storage pointers*/
-        require(prop.votingStarts > 0, "!sponsored"); /* check proposal is sponsored (assumes voting starts immediately) */
-        require(prop.votingEnds >= block.timestamp, "ended"); /*check voting period has not ended*/
-
-        uint256 balance = getPriorVotes(msg.sender, prop.votingStarts); /*fetch & gas-optimize voting weight at proposal creation time*/
-        require(balanceOf[msg.sender] != 0, "!member"); /*check 'membership' - required to vote on proposals*/
-        require(!members[msg.sender].voted[id], "voted"); /*check vote not already cast*/
-
-        unchecked {
-            if (approved) {
-                /*if `approved`, cast delegated balance `yesVotes` to proposal*/
-                prop.yesVotes += balance;
-                addYesVoteToHistory(msg.sender, prop.id); // also sets member.highestIDYesVote
-                if (
-                    totalSupply + totalLoot() >
-                    prop.maxTotalSharesAndLootAtYesVote
-                ) {
-                    prop.maxTotalSharesAndLootAtYesVote =
-                        totalSupply +
-                        totalLoot();
-                }
-            } else {
-                /*otherwise, cast delegated balance `noVotes` to proposal*/
-                prop.noVotes += balance;
-            }
-        }
-
-        members[msg.sender].voted[id] = true; /*record voting action to `members` struct per user account*/
-
-        emit SubmitVote(msg.sender, balance, id, approved); /*emit event reflecting vote*/
-=======
         _submitVote(msg.sender, id, approved);
->>>>>>> 7561da5d
     }
 
     /// @notice Submit vote with EIP-712 signature - proposal must exist & voting period must not have ended.
@@ -506,19 +447,8 @@
             if (approved) {
                 /*if `approved`, cast delegated balance `yesVotes` to proposal*/
                 prop.yesVotes += balance;
-<<<<<<< HEAD
-                addYesVoteToHistory(msg.sender, prop.id); // also sets member.highestIDYesVote
-                if (
-                    totalSupply + totalLoot() >
-                    prop.maxTotalSharesAndLootAtYesVote
-                ) {
-                    prop.maxTotalSharesAndLootAtYesVote =
-                        totalSupply +
-                        totalLoot();
-=======
                 if (totalSupply + totalLoot() > prop.maxTotalSharesAndLootAtYesVote) {
                     prop.maxTotalSharesAndLootAtYesVote = totalSupply + totalLoot();
->>>>>>> 7561da5d
                 }
             } else {
                 /*otherwise, cast delegated balance `noVotes` to proposal*/
@@ -528,41 +458,7 @@
 
         memberVoted[voter][id] = true; /*record voting action to `members` struct per user account*/
 
-<<<<<<< HEAD
-        emit SubmitVote(signatory, balance, id, approved); /*emit event reflecting vote*/
-    }
-
-    function addYesVoteToHistory(address memberAddr, uint32 id) internal {
-        Member storage member = members[memberAddr];
-        uint32 highestIDYesVote = member.highestIDYesVote; // use copy of storage param for immutability
-
-        if (highestIDYesVote == 0) {
-            // first yes vote ever
-            member.orderedYesVotes[id] = 0;
-            member.highestIDYesVote = id; // update member (storage)
-        } else if (id > highestIDYesVote) {
-            // yes vote is already latest
-            member.orderedYesVotes[id] = highestIDYesVote;
-            member.highestIDYesVote = id; // update member (storage)
-        } else {
-            // find and insert yes vote in order
-            uint32 nextYesVoteId = highestIDYesVote;
-            uint32 prevYesVoteId = 0;
-            while (nextYesVoteId > 0) {
-                // nextYesVoteId should become the ID of the next proposal yes vote (w/ ID higher than current)
-                // prevYesVoteId should become the ID of the prev proposal yes vote (w/ ID lower than current)
-                prevYesVoteId = member.orderedYesVotes[nextYesVoteId];
-                if (prevYesVoteId < id) {
-                    break;
-                }
-                nextYesVoteId = prevYesVoteId;
-            }
-            member.orderedYesVotes[id] = prevYesVoteId;
-            member.orderedYesVotes[nextYesVoteId] = id;
-        }
-=======
         emit SubmitVote(voter, balance, id, approved); /*emit event reflecting vote*/
->>>>>>> 7561da5d
     }
 
     // ********************
@@ -601,12 +497,7 @@
             okToExecute = false;
 
         // Make proposal fail if it didn't pass quorum
-<<<<<<< HEAD
-        if (okToExecute && (prop.yesVotes * 100) / totalSupply < quorumPercent)
-            okToExecute = false;
-=======
         if (okToExecute && prop.yesVotes * 100 < quorumPercent * totalSupply) okToExecute = false;
->>>>>>> 7561da5d
 
         // Make proposal fail if the minRetentionPercent is exceeded
         if (
@@ -617,16 +508,6 @@
             okToExecute = false;
         }
 
-<<<<<<< HEAD
-        // Make proposal if too many yes voters ragequit before processing
-        if (
-            okToExecute && prop.rqYesVotes * stakingRequirement > prop.yesVotes
-        ) {
-            okToExecute = false;
-        }
-
-=======
->>>>>>> 7561da5d
         /*check if `proposal` approved by simple majority of members*/
         if (prop.yesVotes > prop.noVotes && okToExecute) {
             prop.status[2] = true; /*flag that proposal passed - allows minion-like extensions*/
@@ -737,13 +618,7 @@
             address token = guildTokens[_tokenIndexes[i]];
             guildTokensEnabled[token] = false; // disable the token
             guildTokens[_tokenIndexes[i]] = guildTokens[guildTokens.length - 1]; /*swap-to-delete index with last value*/
-<<<<<<< HEAD
-            guildTokens.pop(); /*pop account from `guildTokens` array*/
-
-            // TODO what if you provide the last token index as the 2nd tokenIndexes? does it get popped?
-=======
             guildTokens.pop(); /*pop account from `guildTokens` array*/  
->>>>>>> 7561da5d
         }
     }
 
@@ -943,15 +818,8 @@
     /// @param to The address of destination account.
     /// @param amount The number of `shares` tokens to transfer.
     /// @return success Whether or not the transfer succeeded.
-<<<<<<< HEAD
-    function transfer(address to, uint256 amount)
-        external
-        returns (bool success)
-    {
-=======
     function transfer(address to, uint256 amount) external returns (bool success) {
         require(!sharesPaused, "!transferable");
->>>>>>> 7561da5d
         success = _transfer(msg.sender, to, amount);
     }
 
@@ -960,16 +828,8 @@
     /// @param to The address of the destination account.
     /// @param amount The number of `shares` tokens to transfer.
     /// @return success Whether or not the transfer succeeded.
-<<<<<<< HEAD
-    function transferFrom(
-        address from,
-        address to,
-        uint256 amount
-    ) external returns (bool success) {
-=======
     function transferFrom(address from, address to, uint256 amount) external returns (bool success) {
         require(!sharesPaused, "!transferable");
->>>>>>> 7561da5d
         if (allowance[from][msg.sender] != type(uint256).max) {
             allowance[from][msg.sender] -= amount;
         }
@@ -977,19 +837,8 @@
         success = _transfer(from, to, amount);
     }
 
-<<<<<<< HEAD
-    function _transfer(
-        address from,
-        address to,
-        uint256 amount
-    ) private returns (bool success) {
-        require(!sharesPaused, "!transferable");
-
-        balanceOf[msg.sender] -= amount;
-=======
     function _transfer(address from, address to, uint256 amount) private returns (bool success) {
         balanceOf[from] -= amount;
->>>>>>> 7561da5d
 
         /*If recipient is receiving their first shares, auto-self delegate*/
         if (balanceOf[to] == 0 && numCheckpoints[to] == 0 && amount > 0) {
@@ -1025,40 +874,6 @@
         uint256 lootToBurn,
         address[] calldata tokens
     ) external nonReentrant {
-<<<<<<< HEAD
-        // add member shares to rqYesVotes for all active proposals the member voted yes on
-        Member storage member = members[msg.sender];
-        bool done = false;
-        uint256 prevDelegationTimeStamp = 0;
-        uint32[] memory rqProposalIds;
-        for (uint256 a = member.delegateChain.length - 1; a > 0; a--) {
-            // loop over delegations, starting with latest
-            Delegation memory d = member.delegateChain[a];
-            Member storage delegate = members[d.delegate];
-            uint32 nextYesVoteId = delegate.highestIDYesVote;
-            while (nextYesVoteId > 0) {
-                Proposal memory prop = proposals[nextYesVoteId];
-
-                // if member delegated to someone else after, skip until we find proposals during delegation
-                if (
-                    prevDelegationTimeStamp != 0 &&
-                    prop.votingStarts > prevDelegationTimeStamp
-                ) {
-                    nextYesVoteId = delegate.orderedYesVotes[nextYesVoteId];
-                    continue;
-                }
-
-                // voting started before delegation, move on to next delegate
-                if (prop.votingStarts < d.fromTimeStamp) {
-                    break;
-                }
-
-                // found processed proposal from an active delegate - we're done
-                if (prop.processed) {
-                    done = true;
-                    break;
-                }
-=======
         for (uint256 i; i < tokens.length; i++) {
             if (i > 0) {
                 require(tokens[i] > tokens[i - 1], '!order');
@@ -1067,7 +882,6 @@
 
         _ragequit(to, sharesToBurn, lootToBurn, tokens);
     }
->>>>>>> 7561da5d
 
     function _ragequit(
         address to,
@@ -1184,42 +998,6 @@
         }
     }
 
-<<<<<<< HEAD
-    function didMemberVoteOnProposal(address memberAddr, uint32 id)
-        public
-        view
-        returns (bool)
-    {
-        return members[memberAddr].voted[id];
-    }
-
-    function getPreviousYesVoteIdById(address memberAddr, uint32 id)
-        public
-        view
-        returns (uint32)
-    {
-        return members[memberAddr].orderedYesVotes[id];
-    }
-
-    function getDelegateChainByIndex(address memberAddr, uint256 index)
-        public
-        view
-        returns (Delegation memory d)
-    {
-        d = members[memberAddr].delegateChain[index];
-        return d;
-    }
-
-    function getDelegateChainLength(address memberAddr)
-        public
-        view
-        returns (uint256)
-    {
-        return members[memberAddr].delegateChain.length;
-    }
-
-=======
->>>>>>> 7561da5d
     /// @notice Returns array list of approved `guildTokens` in Baal for {ragequit}.
     /// @return tokens ERC-20s approved for {ragequit}.
     function getGuildTokens() public view returns (address[] memory tokens) {
@@ -1313,24 +1091,6 @@
         uint32 timestamp = uint32(block.timestamp);
         address currentDelegate = delegates[delegator];
         delegates[delegator] = delegatee;
-<<<<<<< HEAD
-        Member storage member = members[delegator];
-        if (
-            member.delegateChain.length > 0 &&
-            member
-                .delegateChain[member.delegateChain.length - 1]
-                .fromTimeStamp ==
-            timestamp
-        ) {
-            member
-                .delegateChain[member.delegateChain.length]
-                .delegate = delegatee;
-        } else {
-            member.delegateChain.push(Delegation(block.timestamp, delegatee));
-        }
-        // TODO the two data structures above are redundant
-=======
->>>>>>> 7561da5d
 
         _moveDelegates(
             currentDelegate,
@@ -1432,12 +1192,6 @@
                     balanceOf[to] == 0 && numCheckpoints[to] == 0 && shares > 0
                 ) {
                     delegates[to] = to;
-<<<<<<< HEAD
-                    members[to].delegateChain.push(
-                        Delegation(block.timestamp, to)
-                    );
-=======
->>>>>>> 7561da5d
                 }
 
                 balanceOf[to] += shares; /*add `shares` for `to` account*/
@@ -1451,28 +1205,6 @@
         }
     }
 
-<<<<<<< HEAD
-    /// @notice Check to validate proposal processing requirements.
-    function _processingReady(uint32 id, Proposal memory prop)
-        private
-        view
-        returns (bool ready)
-    {
-        unchecked {
-            require(prop.id != 0, "!exist"); /*check proposal existence*/
-            Proposal memory prevProposal = proposals[id - 1];
-            require(
-                prevProposal.processed || prevProposal.id == 0,
-                "prev!processed"
-            ); /*check previous proposal has processed*/
-            require(prop.graceEnds <= block.timestamp, "!ended"); /*check grace period has ended*/
-            require(!prop.processed, "processed"); /*check given proposal has not yet been processed*/
-            ready = true; /*otherwise, process if voting period done*/
-        }
-    }
-
-=======
->>>>>>> 7561da5d
     /// @notice Provides 'safe' {transfer} for tokens that do not consistently return 'true/false'.
     function _safeTransfer(
         address token,
