--- conflicted
+++ resolved
@@ -1477,7 +1477,7 @@
 
         Baal _baal = Baal(_safe);
 
-        _poster.post(_details, "daohaus.summon.metadata");
+        _poster.post(_details, "daohaus.metadata.summoner");
 
         address loot = address(_baal.lootToken());
 
@@ -1578,7 +1578,6 @@
 
         address loot = address(_baal.lootToken());
 
-<<<<<<< HEAD
         daoIdx = daoIdx + 1;
         baals[daoIdx] = Dao(
             msg.sender,
@@ -1588,10 +1587,7 @@
             false
         );
 
-        _poster.post(_details, "daohaus.summon.metadata");
-=======
-        poster.post(_details, "daohaus.metadata.summoner");
->>>>>>> 4e8859e4
+        _poster.post(_details, "daohaus.metadata.summoner");
 
         emit SummonBaal(address(_baal), loot, address(_safe));
 
