// SPDX-License-Identifier: UNLICENSED
/*
███   ██   ██   █
█  █  █ █  █ █  █
█ ▀ ▄ █▄▄█ █▄▄█ █
█  ▄▀ █  █ █  █ ███▄
███      █    █     ▀
        █    █
       ▀    ▀*/
pragma solidity >=0.8.0;

import "@gnosis.pm/safe-contracts/contracts/base/Executor.sol";
import "@gnosis.pm/safe-contracts/contracts/common/Enum.sol";
import "@openzeppelin/contracts/proxy/utils/Initializable.sol";
import "@openzeppelin/contracts/utils/cryptography/ECDSA.sol";
import "./LootERC20.sol";

import "hardhat/console.sol";

interface ILoot {
    function setUp(string memory _name, string memory _symbol) external;
    function mint(address recipient, uint256 amount) external;
    function burn(address account, uint256 amount) external;
    function balanceOf(address account) external view returns (uint256);
    function totalSupply() external view returns (uint256);
}

contract CloneFactory {
    // implementation of eip-1167 - see https://eips.ethereum.org/EIPS/eip-1167
    function createClone(address target) internal returns (address result) {
        bytes20 targetBytes = bytes20(target);
        assembly {
            let clone := mload(0x40)
            mstore(
                clone,
                0x3d602d80600a3d3981f3363d3d373d3d3d363d73000000000000000000000000
            )
            mstore(add(clone, 0x14), targetBytes)
            mstore(
                add(clone, 0x28),
                0x5af43d82803e903d91602b57fd5bf30000000000000000000000000000000000
            )
            result := create(0, clone, 0x37)
        }
    }
}

/// @title Baal ';_;'.
/// @notice Flexible guild contract inspired by Moloch DAO framework.
contract Baal is Executor, Initializable, CloneFactory {
<<<<<<< HEAD
=======
    using ECDSA for bytes32;

    bool public lootPaused; /*tracks transferability of `loot` economic weight - amendable through 'period'[2] proposal*/
    bool public sharesPaused; /*tracks transferability of erc20 `shares` - amendable through 'period'[2] proposal*/
>>>>>>> 03178051

    // ERC20 SHARES + LOOT
    uint8 public constant decimals = 18; /*unit scaling factor in erc20 `shares` accounting - '18' is default to match ETH & common erc20s*/
    uint256 public totalSupply; /*counter for total `members` voting `shares` with erc20 accounting*/
    string public name; /*'name' for erc20 `shares` accounting*/
    string public symbol; /*'symbol' for erc20 `shares` accounting*/
    ILoot public lootToken; /*Sub ERC20 for loot mgmt*/
    mapping(address => mapping(address => uint256)) public allowance; /*maps approved pulls of `shares` with erc20 accounting*/
    mapping(address => uint256) public balanceOf; /*maps `members` accounts to `shares` with erc20 accounting*/
    
    // ADMIN PARAMETERS
    bool public lootPaused; /*tracks transferability of `loot` economic weight - amendable through 'period'[2] proposal*/
    bool public sharesPaused; /*tracks transferability of erc20 `shares` - amendable through 'period'[2] proposal*/

    // MANAGER PARAMS
    address[] guildTokens; /*array of default erc20 tokens to withdraw on ragequit */
    mapping(address => bool) public guildTokensEnabled; /*maps guild token addresses -> enabled status (prevents duplicates in guildTokens[]) */
    
    // GOVERNANCE PARAMS
    uint32 public votingPeriod; /* voting period in seconds - amendable through 'period'[2] proposal*/
    uint32 public gracePeriod; /*time delay after proposal voting period for processing*/
    uint32 public proposalCount; /*counter for total `proposals` submitted*/
    uint256 public proposalOffering; /* non-member proposal offering*/
    uint256 public quorumPercent; /* minimum % of shares that must vote yes for it to pass*/
    uint256 public sponsorThreshold; /* minimum number of shares to sponsor a proposal (not %)*/
    uint256 public minRetentionPercent; /* auto-fails a proposal if more than (1- minRetentionPercent) * total shares exit before processing*/

    // SHAMAN PERMISSIONS
    bool public adminLock; /* once set to true, no new admin roles can be assigned to shaman */
    bool public managerLock; /* once set to true, no new manager roles can be assigned to shaman */
    bool public governorLock; /* once set to true, no new governor roles can be assigned to shaman */
<<<<<<< HEAD
=======

    string public name; /*'name' for erc20 `shares` accounting*/
    string public symbol; /*'symbol' for erc20 `shares` accounting*/

    uint32 public latestSponsoredProposalId; /* the id of the last proposal to be sponsored */

    bytes32 constant DOMAIN_TYPEHASH =
        keccak256(
            "EIP712Domain(string name,uint256 chainId,address verifyingContract)"
        ); /*EIP-712 typehash for Baal domain*/
    bytes32 constant DELEGATION_TYPEHASH =
        keccak256("Delegation(address delegatee,uint nonce,uint expiry)"); /*EIP-712 typehash for Baal delegation*/
    bytes32 constant PERMIT_TYPEHASH =
        keccak256(
            "Permit(address owner,address spender,uint value,uint nonce,uint deadline)"
        ); /*EIP-712 typehash for EIP-2612 {permit}*/
    bytes32 constant VOTE_TYPEHASH =
        keccak256("Vote(uint proposalId,bool support)"); /*EIP-712 typehash for Baal proposal vote*/

    address[] guildTokens; /*array list of erc20 tokens approved on summoning or by 'whitelist'[3] `proposals` for {ragequit} claims*/

    address multisendLibrary; /*address of multisend library*/

    mapping(address => mapping(address => uint256)) public allowance; /*maps approved pulls of `shares` with erc20 accounting*/
    mapping(address => uint256) public balanceOf; /*maps `members` accounts to `shares` with erc20 accounting*/
    mapping(address => mapping(uint256 => Checkpoint)) public checkpoints; /*maps record of vote `checkpoints` for each account by index*/
    mapping(address => uint256) public numCheckpoints; /*maps number of `checkpoints` for each account*/
    mapping(address => address) public delegates; /*maps record of each account's `shares` delegate*/
    mapping(address => uint256) public nonces; /*maps record of states for signing & validating signatures*/

    mapping(address => mapping(uint32 => bool)) public memberVoted; /*maps members to their proposal votes (true = voted) */
    mapping(uint256 => Proposal) public proposals; /*maps `proposal id` to struct details*/
    mapping(address => bool) public guildTokensEnabled; /*maps guild token addresses -> enabled status (prevents duplicates in guildTokens[]) */

>>>>>>> 03178051
    mapping(address => uint256) public shamans; /*maps shaman addresses to their permission level*/
    /* permissions registry for shamans
    0 = no permission
    1 = admin only
    2 = manager only
    4 = governance only
    3 = admin + manager
    5 = admin + governance
    6 = manager + governance
    7 = admin + manager + governance */

    // PROPOSAL TRACKING
    mapping(address => mapping(uint32 => bool)) public memberVoted; /*maps members to their proposal votes (true = voted) */
    mapping(uint256 => Proposal) public proposals; /*maps `proposal id` to struct details*/
        
    // DELEGATE TRACKING
    mapping(address => mapping(uint256 => Checkpoint)) public checkpoints; /*maps record of vote `checkpoints` for each account by index*/
    mapping(address => uint256) public numCheckpoints; /*maps number of `checkpoints` for each account*/
    mapping(address => address) public delegates; /*maps record of each account's `shares` delegate*/

    // MISCELLANEOUS PARAMS
    uint256 status; /*internal reentrancy check tracking value*/
    uint32 public latestSponsoredProposalId; /* the id of the last proposal to be sponsored */
    address multisendLibrary; /*address of multisend library*/

    // SIGNATURE HELPERS
    mapping(address => uint256) public nonces; /*maps record of states for signing & validating signatures*/
    bytes32 constant DOMAIN_TYPEHASH = keccak256("EIP712Domain(string name,uint chainId,address verifyingContract)");
    bytes32 constant DELEGATION_TYPEHASH = keccak256("Delegation(address delegatee,uint nonce,uint expiry)"); 
    bytes32 constant PERMIT_TYPEHASH = keccak256("Permit(address owner,address spender,uint value,uint nonce,uint deadline)");
    bytes32 constant VOTE_TYPEHASH = keccak256("Vote(uint proposalId,bool support)");
    
    // DATA STRUCTURES
    struct Proposal {
        /*Baal proposal details*/
        uint32 id; /*id of this proposal, used in existence checks (increments from 1)*/
        uint32 prevProposalId; /* id of the previous proposal - set at sponsorship from latestSponsoredProposalId */
        uint32 votingStarts; /*starting time for proposal in seconds since unix epoch*/
        uint32 votingEnds; /*termination date for proposal in seconds since unix epoch - derived from `votingPeriod` set on proposal*/
        uint32 graceEnds; /*termination date for proposal in seconds since unix epoch - derived from `gracePeriod` set on proposal*/
        uint32 expiration; /*timestamp after which proposal should be considered invalid and skipped. */
        uint256 yesVotes; /*counter for `members` `approved` 'votes' to calculate approval on processing*/
        uint256 noVotes; /*counter for `members` 'dis-approved' 'votes' to calculate approval on processing*/
        uint256 maxTotalSharesAndLootAtYesVote; /* highest share+loot count during any individual yes vote*/
        bool[4] status; /* [cancelled, processed, passed, actionFailed] */
        // bool cancelled; /* true if proposal is cancelled (by sponsor/govshaman, or with enough undelegations), skips processing */
        // bool processed; /* true if process proposal has been called for this proposal */
        // bool passed; /* yes only if proposal pass and also passed all execution checks at processing time */
        // bool actionFailed; /*label if proposal processed but action failed TODO gas optimize*/
        address sponsor; /* address of the sponsor - set at sponsor proposal - relevant for cancellation */
        bytes32 proposalDataHash; /*hash of raw data associated with state updates*/
        string details; /*human-readable context for proposal*/
    }

    struct Checkpoint {
        /*Baal checkpoint for marking number of delegated votes*/
        uint32 fromTimeStamp; /*unix time for referencing voting balance*/
        uint256 votes; /*votes at given unix time*/
    }

    /* Unborn -> Submitted -> Voting -> Grace -> Ready -> Processed 
                              \-> Cancelled  \-> Defeated   */
    enum ProposalState {
        Unborn,    /* 0 - can submit */
        Submitted, /* 1 - can sponsor -> voting */
        Voting,    /* 2 - can be cancelled, otherwise proceeds to grace */
        Cancelled, /* 3 - terminal state, counts as processed */
        Grace,     /* 4 - proceeds to ready/defeated */
        Ready,     /* 5 - can be processed */
        Processed, /* 6 - terminal state */
        Defeated   /* 7 - terminal state, yes votes <= no votes, counts as processed */
    }

    // MODIFIERS
    modifier nonReentrant() {
        /*reentrancy guard*/
        require(status == 1, "reentrant");
        status = 2;
        _;
        status = 1;
    }

    modifier baalOnly() {
        require(msg.sender == address(this), "!baal");
        _;
    }

    modifier baalOrAdminOnly() {
        require(
            msg.sender == address(this) || isAdmin(msg.sender),
            "!baal & !admin"
        ); /*check `shaman` is admin*/
        _;
    }

    modifier baalOrManagerOnly() {
        require(
            msg.sender == address(this) || isManager(msg.sender),
            "!baal & !manager"
        ); /*check `shaman` is manager*/
        _;
    }

    modifier baalOrGovernorOnly() {
        require(
            msg.sender == address(this) || isGovernor(msg.sender),
            "!baal & !governor"
        ); /*check `shaman` is governor*/
        _;
    }

    // EVENTS
    event SummonComplete(
        bool lootPaused,
        bool sharesPaused,
        uint256 gracePeriod,
        uint256 votingPeriod,
        uint256 proposalOffering,
        string name,
        string symbol,
        address[] guildTokens,
        address[] shamans,
        address[] summoners,
        uint256[] loot,
        uint256[] shares
    ); /*emits after Baal summoning*/
    event SubmitProposal(
        uint256 indexed proposal,
        bytes32 indexed proposalDataHash,
        uint256 votingPeriod,
        bytes proposalData,
        uint256 expiration,
        string details
    ); /*emits after proposal is submitted*/
    event SponsorProposal(
        address indexed member,
        uint256 indexed proposal,
        uint256 indexed votingStarts
    ); /*emits after member has sponsored proposal*/
    event SubmitVote(
        address indexed member,
        uint256 balance,
        uint256 indexed proposal,
        bool indexed approved
    ); /*emits after vote is submitted on proposal*/
    event ProcessProposal(uint256 indexed proposal); /*emits when proposal is processed & executed*/
    event ProcessingFailed(uint256 indexed proposal); /*emits when proposal is processed & executed*/
    event Ragequit(
        address indexed member,
        address to,
        uint256 indexed lootToBurn,
        uint256 indexed sharesToBurn
    ); /*emits when users burn Baal `shares` and/or `loot` for given `to` account*/
    event Approval(
        address indexed owner,
        address indexed spender,
        uint256 amount
    ); /*emits when Baal `shares` are approved for pulls with erc20 accounting*/
    event Transfer(address indexed from, address indexed to, uint256 amount); /*emits when Baal `shares` are minted, burned or transferred with erc20 accounting*/
    event TransferLoot(
        address indexed from,
        address indexed to,
        uint256 amount
    ); /*emits when Baal `loot` is minted, burned or transferred*/
    event DelegateChanged(
        address indexed delegator,
        address indexed fromDelegate,
        address indexed toDelegate
    ); /*emits when an account changes its voting delegate*/
    event DelegateVotesChanged(
        address indexed delegate,
        uint256 previousBalance,
        uint256 newBalance
    ); /*emits when a delegate account's voting balance changes*/


    /// @notice Summon Baal with voting configuration & initial array of `members` accounts with `shares` & `loot` weights.
    /// @param _initializationParams Encoded setup information.
    function setUp(bytes memory _initializationParams) public initializer {
        (
            string memory _name, /*_name Name for erc20 `shares` accounting*/
            string memory _symbol, /*_symbol Symbol for erc20 `shares` accounting*/
            address _lootSingleton,
            address _multisendLibrary, /*address of multisend library*/
            bytes memory _initializationMultisendData /*here you call BaalOnly functions to set up initial shares, loot, shamans, periods, etc.*/
        ) = abi.decode(
                _initializationParams,
                (string, string, address, address, bytes)
            );
        name = _name; /*initialize Baal `name` with erc20 accounting*/
        symbol = _symbol; /*initialize Baal `symbol` with erc20 accounting*/

        lootToken = ILoot(createClone(_lootSingleton));
        lootToken.setUp(
            string(abi.encodePacked(_name, " LOOT")),
            string(abi.encodePacked(_symbol, "-LOOT"))
        ); /*TODO this naming feels too opinionated*/

        multisendLibrary = _multisendLibrary;

        // Execute all setups including
        // * mint shares
        // * convert shares to loot
        // * set shamans
        // * set periods
        require(
            execute(
                multisendLibrary,
                0,
                _initializationMultisendData,
                Enum.Operation.DelegateCall,
                gasleft()
            ),
            "call failure"
        );

        require(totalSupply > 0, "shares != 0");

        status = 1; /*initialize 'reentrancy guard' status*/
    }

    /*****************
    PROPOSAL FUNCTIONS
    *****************/
    /// @notice Submit proposal to Baal `members` for approval within given voting period.
    /// @param proposalData Multisend encoded transactions or proposal data
    /// @param details Context for proposal.
    /// @return proposal Count for submitted proposal.
    function submitProposal(
        bytes calldata proposalData,
        uint32 expiration,
        string calldata details
    ) external payable nonReentrant returns (uint256) {
        require(
            expiration == 0 ||
                expiration > block.timestamp + votingPeriod + gracePeriod,
            "expired"
        );

        bool selfSponsor = false; /*plant sponsor flag*/
        if (getCurrentVotes(msg.sender) >= sponsorThreshold) {
            selfSponsor = true; /*if above sponsor threshold, self-sponsor*/
        } else {
            require(msg.value == proposalOffering, "Baal requires an offering");
        }

        bytes32 proposalDataHash = hashOperation(proposalData);

        unchecked {
            proposalCount++; /*increment proposal counter*/
            proposals[proposalCount] = Proposal( /*push params into proposal struct - start voting period timer if member submission*/
                proposalCount,
                selfSponsor ? latestSponsoredProposalId : 0, /* prevProposalId */
                selfSponsor ? uint32(block.timestamp) : 0, /* votingStarts */
                selfSponsor ? uint32(block.timestamp) + votingPeriod : 0, /* votingEnds */
                selfSponsor ? uint32(block.timestamp) + votingPeriod + gracePeriod : 0, /* graceEnds */
                expiration, 
                0, /* yes votes */
                0, /* no votes */
                0, /* highestMaxSharesAndLootAtYesVote */
                [false, false, false, false], /* [cancelled, processed, passed, actionFailed] */
                selfSponsor ? msg.sender : address(0),
                proposalDataHash,
                details
            );
        }

        if (selfSponsor) {
            latestSponsoredProposalId = proposalCount;
        }

        emit SubmitProposal(
            proposalCount,
            proposalDataHash,
            votingPeriod,
            proposalData,
            expiration,
            details
        ); /*emit event reflecting proposal submission*/

        return proposalCount;
    }

    /// @notice Sponsor proposal to Baal `members` for approval within voting period.
    /// @param id Number of proposal in `proposals` mapping to sponsor.
    function sponsorProposal(uint32 id) external nonReentrant {
        Proposal storage prop = proposals[id]; /*alias proposal storage pointers*/

        require(getCurrentVotes(msg.sender) >= sponsorThreshold, "!sponsor"); /*check 'votes > threshold - required to sponsor proposal*/
        require(state(id) == ProposalState.Submitted, "!submitted");
        require(prop.expiration == 0 || prop.expiration > block.timestamp + votingPeriod + gracePeriod, "expired");

        prop.votingStarts = uint32(block.timestamp);

        unchecked {
            prop.votingEnds = uint32(block.timestamp) + votingPeriod;
            prop.graceEnds =
                uint32(block.timestamp) +
                votingPeriod +
                gracePeriod;
        }

        prop.prevProposalId = latestSponsoredProposalId;
        prop.sponsor = msg.sender;
        latestSponsoredProposalId = id;

        emit SponsorProposal(msg.sender, id, block.timestamp);
    }

    /// @notice Submit vote - proposal must exist & voting period must not have ended.
    /// @param id Number of proposal in `proposals` mapping to cast vote on.
    /// @param approved If 'true', member will cast `yesVotes` onto proposal - if 'false', `noVotes` will be counted.
    function submitVote(uint32 id, bool approved) external nonReentrant {
        _submitVote(msg.sender, id, approved);
    }

    /// @notice Submit vote with EIP-712 signature - proposal must exist & voting period must not have ended.
    /// @param id Number of proposal in `proposals` mapping to cast vote on.
    /// @param approved If 'true', member will cast `yesVotes` onto proposal - if 'false', `noVotes` will be counted.
    /// @param signature Concatenated signature
    function submitVoteWithSig(
        uint32 id,
        bool approved,
        bytes calldata signature
    ) external nonReentrant {
        bytes32 domainSeparator = keccak256(
            abi.encode(
                DOMAIN_TYPEHASH,
                keccak256(bytes(name)),
                block.chainid,
                address(this)
            )
        ); /*calculate EIP-712 domain hash*/
        bytes32 structHash = keccak256(abi.encode(VOTE_TYPEHASH, id, approved)); /*calculate EIP-712 struct hash*/
        bytes32 digest = keccak256(
            abi.encodePacked("\x19\x01", domainSeparator, structHash)
        ); /*calculate EIP-712 digest for signature*/
        address signatory = digest.recover(signature); /*recover signer from hash data*/
        console.log(signatory);

        require(signatory != address(0), "!signatory"); /*check signer is not null*/

        _submitVote(signatory, id, approved);
    }

    function _submitVote(address voter, uint32 id, bool approved) internal {
        Proposal storage prop = proposals[id]; /*alias proposal storage pointers*/
        require(state(id) == ProposalState.Voting, "!voting");

        uint256 balance = getPriorVotes(voter, prop.votingStarts); /*fetch & gas-optimize voting weight at proposal creation time*/

        require(balance > 0, "!member"); /* check that user has shares*/
        require(!memberVoted[voter][id], "voted"); /*check vote not already cast*/

        unchecked {
            if (approved) {
                /*if `approved`, cast delegated balance `yesVotes` to proposal*/
                prop.yesVotes += balance;
                if (totalSupply + totalLoot() > prop.maxTotalSharesAndLootAtYesVote) {
                    prop.maxTotalSharesAndLootAtYesVote = totalSupply + totalLoot();
                }
            } else {
                /*otherwise, cast delegated balance `noVotes` to proposal*/
                prop.noVotes += balance;
            }
        }

        memberVoted[voter][id] = true; /*record voting action to `members` struct per user account*/

        emit SubmitVote(voter, balance, id, approved); /*emit event reflecting vote*/
    }

    /// @notice Process `proposal` & execute internal functions.
    /// @param id Number of proposal in `proposals` mapping to process for execution.
    function processProposal(uint32 id, bytes calldata proposalData)
        external
        nonReentrant
    {
        Proposal storage prop = proposals[id]; /*alias `proposal` storage pointers*/

        require(state(id) == ProposalState.Ready, "!ready");

        ProposalState prevProposalState = state(prop.prevProposalId);
        require(
            prevProposalState == ProposalState.Processed ||
            prevProposalState == ProposalState.Cancelled ||
            prevProposalState == ProposalState.Defeated ||
            prevProposalState == ProposalState.Unborn,
            "prev!processed"
        );

        // check that the proposalData matches the stored hash
        require(
            hashOperation(proposalData) == prop.proposalDataHash,
            "incorrect calldata"
        );

        prop.status[1] = true;
        bool okToExecute = true;

        // Make proposal fail if after expiration
        if (prop.expiration != 0 && prop.expiration < block.timestamp)
            okToExecute = false;

        // Make proposal fail if it didn't pass quorum
        if (okToExecute && prop.yesVotes * 100 < quorumPercent * totalSupply) okToExecute = false;

        // Make proposal fail if the minRetentionPercent is exceeded
        if (
            okToExecute &&
            (totalSupply + totalLoot()) <
            (prop.maxTotalSharesAndLootAtYesVote * minRetentionPercent) / 100
        ) {
            okToExecute = false;
        }

        /*check if `proposal` approved by simple majority of members*/
        if (prop.yesVotes > prop.noVotes && okToExecute) {
            prop.status[2] = true; /*flag that proposal passed - allows minion-like extensions*/
            bool success = processActionProposal(proposalData); /*execute 'action'*/
            if (!success) prop.status[3] = true;
        }

        emit ProcessProposal(id); /*emit event reflecting that given proposal processed*/
        // TODO, maybe emit extra metadata in event?
    }

    /// @notice Internal function to process 'action'[0] proposal.
    function processActionProposal(bytes memory proposalData)
        private
        returns (bool success)
    {
        success = execute(
            multisendLibrary,
            0,
            proposalData,
            Enum.Operation.DelegateCall,
            gasleft()
        );
    }

    function cancelProposal(uint32 id) external nonReentrant {
        Proposal storage prop = proposals[id];
        require(state(id) == ProposalState.Voting, "!voting");
        require(
            msg.sender == prop.sponsor || 
            getPriorVotes(prop.sponsor, block.timestamp - 1) < sponsorThreshold || 
            isGovernor(msg.sender), 
            "!cancellable"
        );
        prop.status[0] = true;
    }
    
    // ****************
    // MEMBER FUNCTIONS
    // ****************
    /// @notice Process member burn of `shares` and/or `loot` to claim 'fair share' of `guildTokens`.
    /// @param to Account that receives 'fair share'.
    /// @param lootToBurn Baal pure economic weight to burn.
    /// @param sharesToBurn Baal voting weight to burn.
    function ragequit(
        address to,
        uint256 sharesToBurn,
        uint256 lootToBurn
    ) external nonReentrant {
        _ragequit(to, sharesToBurn, lootToBurn, guildTokens);
    }

    function advancedRagequit(
        address to,
        uint256 sharesToBurn,
        uint256 lootToBurn,
        address[] calldata tokens
    ) external nonReentrant {
        for (uint256 i; i < tokens.length; i++) {
            if (i > 0) {
                require(tokens[i] > tokens[i - 1], '!order');
            }
        }

        _ragequit(to, sharesToBurn, lootToBurn, tokens);
    }

    function _ragequit(
        address to,
        uint256 sharesToBurn,
        uint256 lootToBurn,
        address[] memory tokens
    ) internal {
        uint256 totalShares = totalSupply;
        uint256 totalLoot = totalLoot();

        if (lootToBurn != 0) {
            /*gas optimization*/
            _burnLoot(msg.sender, lootToBurn); /*subtract `loot` from user account & Baal totals*/
        }

        if (sharesToBurn != 0) {
            /*gas optimization*/
            _burnShares(msg.sender, sharesToBurn); /*subtract `shares` from user account & Baal totals with erc20 accounting*/
        }

        for (uint256 i; i < tokens.length; i++) {
            (, bytes memory balanceData) = tokens[i].staticcall(
                abi.encodeWithSelector(0x70a08231, address(this))
            ); /*get Baal token balances - 'balanceOf(address)'*/
            uint256 balance = abi.decode(balanceData, (uint256)); /*decode Baal token balances for calculation*/

            uint256 amountToRagequit = ((lootToBurn + sharesToBurn) * balance) /
                (totalShares + totalLoot); /*calculate 'fair shair' claims*/

            if (amountToRagequit != 0) {
                /*gas optimization to allow higher maximum token limit*/
                _safeTransfer(tokens[i], to, amountToRagequit); /*execute 'safe' token transfer*/
            }
        }

        emit Ragequit(msg.sender, to, lootToBurn, sharesToBurn); /*event reflects claims made against Baal*/
    }

    /// @notice Delegate votes from user to `delegatee`.
    /// @param delegatee The address to delegate votes to.
    function delegate(address delegatee) external {
        _delegate(msg.sender, delegatee);
    }

    /// @notice Delegates votes from `signatory` to `delegatee` with EIP-712 signature.
    /// @param delegatee The address to delegate 'votes' to.
    /// @param nonce The contract state required to match the signature.
    /// @param deadline The time at which to expire the signature.
    /// @param v The recovery byte of the signature.
    /// @param r Half of the ECDSA signature pair.
    /// @param s Half of the ECDSA signature pair.
    function delegateBySig(
        address delegatee,
        uint256 nonce,
        uint256 deadline,
        uint8 v,
        bytes32 r,
        bytes32 s
    ) external {
        bytes32 domainSeparator = keccak256(
            abi.encode(
                DOMAIN_TYPEHASH,
                keccak256(bytes(name)),
                block.chainid,
                address(this)
            )
        ); /*calculate EIP-712 domain hash*/
        bytes32 structHash = keccak256(
            abi.encode(DELEGATION_TYPEHASH, delegatee, nonce, deadline)
        ); /*calculate EIP-712 struct hash*/
        bytes32 digest = keccak256(
            abi.encodePacked("\x19\x01", domainSeparator, structHash)
        ); /*calculate EIP-712 digest for signature*/
        address signatory = ecrecover(digest, v, r, s); /*recover signer from hash data*/

        require(signatory != address(0), "!signatory"); /*check signer is not null*/
        unchecked {
            require(nonce == nonces[signatory]++, "!nonce"); /*check given `nonce` is next in `nonces`*/
        }

        _delegate(signatory, delegatee); /*execute delegation*/
    }

    /// @notice Delegates Baal voting weight.
    function _delegate(address delegator, address delegatee) private {
        require(balanceOf[delegator] > 0, "!shares");
        uint32 timestamp = uint32(block.timestamp);
        address currentDelegate = delegates[delegator];
        delegates[delegator] = delegatee;

        _moveDelegates(
            currentDelegate,
            delegatee,
            uint256(balanceOf[delegator])
        );

        emit DelegateChanged(delegator, currentDelegate, delegatee);
    }

    /// @notice Elaborates delegate update - cf., 'Compound Governance'.
    function _moveDelegates(
        address srcRep,
        address dstRep,
        uint256 amount
    ) private {
        unchecked {
            if (srcRep != dstRep && amount != 0) {
                if (srcRep != address(0)) {
                    uint256 srcRepNum = numCheckpoints[srcRep];
                    uint256 srcRepOld = srcRepNum != 0
                        ? checkpoints[srcRep][srcRepNum - 1].votes
                        : 0;
                    uint256 srcRepNew = srcRepOld - amount;
                    _writeCheckpoint(srcRep, srcRepNum, srcRepOld, srcRepNew);
                }

                if (dstRep != address(0)) {
                    uint256 dstRepNum = numCheckpoints[dstRep];
                    uint256 dstRepOld = dstRepNum != 0
                        ? checkpoints[dstRep][dstRepNum - 1].votes
                        : 0;
                    uint256 dstRepNew = dstRepOld + amount;
                    _writeCheckpoint(dstRep, dstRepNum, dstRepOld, dstRepNew);
                }
            }
        }
    }

    /// @notice Elaborates delegate update - cf., 'Compound Governance'.
    function _writeCheckpoint(
        address delegatee,
        uint256 nCheckpoints,
        uint256 oldVotes,
        uint256 newVotes
    ) private {
        uint32 timeStamp = uint32(block.timestamp);

        unchecked {
            if (
                nCheckpoints != 0 &&
                checkpoints[delegatee][nCheckpoints - 1].fromTimeStamp ==
                timeStamp
            ) {
                checkpoints[delegatee][nCheckpoints - 1].votes = newVotes;
            } else {
                checkpoints[delegatee][nCheckpoints] = Checkpoint(
                    timeStamp,
                    newVotes
                );
                numCheckpoints[delegatee] = nCheckpoints + 1;
            }
        }

        emit DelegateVotesChanged(delegatee, oldVotes, newVotes);
    }

    /*******************
    GUILD MGMT FUNCTIONS
    *******************/
    /// @notice Baal-only function to set shaman status.
    function setShamans(
        address[] calldata _shamans,
        uint256[] calldata _permissions
    ) external baalOnly {
        require(_shamans.length == _permissions.length, "!array parity"); /*check array lengths match*/
        for (uint256 i; i < _shamans.length; i++) {
            uint256 permission = _permissions[i];
            if (adminLock)
                require(
                    permission != 1 &&
                    permission != 3 &&
                    permission != 5 &&
                    permission != 7,
                    "admin lock"
                );
            if (managerLock)
                require(
                    permission != 2 &&
                    permission != 3 &&
                    permission != 6 &&
                    permission != 7,
                    "manager lock"
                );
            if (governorLock)
                require(
                    permission != 4 &&
                    permission != 5 &&
                    permission != 6 &&
                    permission != 7,
                    "governor lock"
                );
            shamans[_shamans[i]] = permission;
        }
    }

    function lockAdmin() external baalOnly {
        adminLock = true;
    }

    function lockManager() external baalOnly {
        managerLock = true;
    }

    function lockGovernor() external baalOnly {
        governorLock = true;
    }

    // ****************
    // SHAMAN FUNCTIONS
    // ****************
    /// @notice Baal-or-admin-only function to set admin config (pause/unpause shares/loot)
    function setAdminConfig(bool pauseShares, bool pauseLoot)
        external
        baalOrAdminOnly
    {
        sharesPaused = pauseShares; /*set pause `shares`*/
        lootPaused = pauseLoot; /*set pause `loot`*/
    }

    /// @notice Baal-or-manager-only function to mint shares.
    function mintShares(address[] calldata to, uint256[] calldata amount)
        external
        baalOrManagerOnly
    {
        require(to.length == amount.length, "!array parity"); /*check array lengths match*/
        for (uint256 i = 0; i < to.length; i++) {
            _mintShares(to[i], amount[i]); /*grant `to` `amount` `shares`*/
        }
    }

        /// @notice Minting function for Baal `shares`.
    function _mintShares(address to, uint256 shares) private {
        unchecked {
            if (totalSupply + shares <= type(uint256).max / 2) {
                /*If recipient is receiving their first shares, auto-self delegate*/
                if (
                    balanceOf[to] == 0 && numCheckpoints[to] == 0 && shares > 0
                ) {
                    delegates[to] = to;
                }

                balanceOf[to] += shares; /*add `shares` for `to` account*/
                totalSupply += shares; /*add to total Baal `shares`*/

                _moveDelegates(address(0), delegates[to], shares); /*update delegation*/

                emit Transfer(address(0), to, shares); /*emit event reflecting mint of `shares` with erc20 accounting*/
            }
        }
    }

    /// @notice Baal-or-manager-only function to burn shares.
    function burnShares(address[] calldata to, uint256[] calldata amount)
        external
        baalOrManagerOnly
    {
        require(to.length == amount.length, "!array parity"); /*check array lengths match*/
        for (uint256 i = 0; i < to.length; i++) {
            _burnShares(to[i], amount[i]); /*grant `to` `amount` `shares`*/
        }
    }

        /// @notice Burn function for Baal `shares`.
    function _burnShares(address from, uint256 shares) private {
        balanceOf[from] -= shares; /*subtract `shares` for `from` account*/
        unchecked {
            totalSupply -= shares; /*subtract from total Baal `shares`*/
        }

        _moveDelegates(delegates[from], address(0), shares); /*update delegation*/

        emit Transfer(from, address(0), shares); /*emit event reflecting burn of `shares` with erc20 accounting*/
    }

    /// @notice Baal-or-manager-only function to mint loot.
    function mintLoot(address[] calldata to, uint256[] calldata amount)
        external
        baalOrManagerOnly
    {
        require(to.length == amount.length, "!array parity"); /*check array lengths match*/
        for (uint256 i = 0; i < to.length; i++) {
            _mintLoot(to[i], amount[i]); /*grant `to` `amount` `shares`*/
        }
    }

    /// @notice Minting function for Baal `loot`.
    function _mintLoot(address to, uint256 loot) private {
        lootToken.mint(to, loot);
        emit TransferLoot(address(0), to, loot); /*emit event reflecting mint of `loot`*/
    }

    /// @notice Baal-or-manager-only function to burn loot.
    function burnLoot(address[] calldata to, uint256[] calldata amount)
        external
        baalOrManagerOnly
    {
        require(to.length == amount.length, "!array parity"); /*check array lengths match*/
        for (uint256 i = 0; i < to.length; i++) {
            _burnLoot(to[i], amount[i]); /*grant `to` `amount` `shares`*/
        }
    }

    /// @notice Burn function for Baal `loot`.
    function _burnLoot(address from, uint256 loot) private {
        lootToken.burn(from, loot);
        emit TransferLoot(from, address(0), loot); /*emit event reflecting burn of `loot`*/
    }

    /// @notice Baal-or-manager-only function to convert shares to loot.
    function convertSharesToLoot(address to) external baalOrManagerOnly {
        uint256 removedBalance = balanceOf[to]; /*gas-optimize variable*/
        _burnShares(to, removedBalance); /*burn all of `to` `shares` & convert into `loot`*/
        _mintLoot(to, removedBalance); /*mint equivalent `loot`*/
    }

    /// @notice Baal-only function to whitelist guildToken.
    function setGuildTokens(address[] calldata _tokens)
        external
        baalOrManagerOnly
    {
        for (uint256 i; i < _tokens.length; i++) {
            address token = _tokens[i];
            if (guildTokensEnabled[token]) {
                continue; // prevent duplicate tokens
            }

            guildTokens.push(token); /*push account to `guildTokens` array*/
            guildTokensEnabled[token] = true;
        }
    }

    /// @notice Baal-only function to remove guildToken
    function unsetGuildTokens(uint256[] calldata _tokenIndexes)
        external
        baalOrManagerOnly
    {
        for (uint256 i; i < _tokenIndexes.length; i++) {
            if (i > 0) {
                require(_tokenIndexes[i] < _tokenIndexes[i - 1], '!descending');
            }
            address token = guildTokens[_tokenIndexes[i]];
            guildTokensEnabled[token] = false; // disable the token
            guildTokens[_tokenIndexes[i]] = guildTokens[guildTokens.length - 1]; /*swap-to-delete index with last value*/
            guildTokens.pop(); /*pop account from `guildTokens` array*/  
        }
    }

    /// @notice Baal-or-governance-only function to change periods.
    function setGovernanceConfig(bytes memory _governanceConfig)
        external
        baalOrGovernorOnly
    {
        (
            uint32 voting,
            uint32 grace,
            uint256 newOffering,
            uint256 quorum,
            uint256 sponsor,
            uint256 minRetention
        ) = abi.decode(
                _governanceConfig,
                (uint32, uint32, uint256, uint256, uint256, uint256)
            );
        if (voting != 0) votingPeriod = voting; /*if positive, reset min. voting periods to first `value`*/
        if (grace != 0) gracePeriod = grace; /*if positive, reset grace period to second `value`*/
        proposalOffering = newOffering; /*set new proposal offering amount */
        quorumPercent = quorum;
        sponsorThreshold = sponsor;
        minRetentionPercent = minRetention;
    }

    // **********************
    // ERC20 SHARES FUNCTIONS
    // **********************

    /// @notice Approve `to` to transfer up to `amount`.
    /// @return success Whether or not the approval succeeded.
    function approve(address to, uint256 amount) external returns (bool success) {
        allowance[msg.sender][to] = amount; /*adjust `allowance`*/
        emit Approval(msg.sender, to, amount); /*emit event reflecting approval*/
        success = true; /*confirm approval with ERC-20 accounting*/
    }

<<<<<<< HEAD
=======
    /// @notice Delegate votes from user to `delegatee`.
    /// @param delegatee The address to delegate votes to.
    function delegate(address delegatee) external {
        _delegate(msg.sender, delegatee);
    }

    /// @notice Delegates votes from `signatory` to `delegatee` with EIP-712 signature.
    /// @param delegatee The address to delegate 'votes' to.
    /// @param nonce The contract state required to match the signature.
    /// @param deadline The time at which to expire the signature.
    /// @param signature The concatenated signature
    function delegateBySig(
        address delegatee,
        uint256 nonce,
        uint256 deadline,
        bytes calldata signature
    ) external {
        bytes32 domainSeparator = keccak256(
            abi.encode(
                DOMAIN_TYPEHASH,
                keccak256(bytes(name)),
                block.chainid,
                address(this)
            )
        ); /*calculate EIP-712 domain hash*/
        bytes32 structHash = keccak256(
            abi.encode(DELEGATION_TYPEHASH, delegatee, nonce, deadline)
        ); /*calculate EIP-712 struct hash*/
        bytes32 digest = keccak256(
            abi.encodePacked("\x19\x01", domainSeparator, structHash)
        ); /*calculate EIP-712 digest for signature*/
        address signatory = digest.recover(signature); /*recover signer from hash data*/

        require(signatory != address(0), "!signatory"); /*check signer is not null*/
        unchecked {
            require(nonce == nonces[signatory]++, "!nonce"); /*check given `nonce` is next in `nonces`*/
        }

        _delegate(signatory, delegatee); /*execute delegation*/
    }

>>>>>>> 03178051
    /// @notice Triggers an approval from `owner` to `spender` with EIP-712 signature.
    /// @param owner The address to approve from.
    /// @param spender The address to be approved.
    /// @param amount The number of `shares` tokens that are approved (2^256-1 means infinite).
    /// @param deadline The time at which to expire the signature.
    /// @param signature Concatenated signature
    function permit(
        address owner,
        address spender,
        uint256 amount,
        uint256 deadline,
        bytes calldata signature
    ) external {
        bytes32 domainSeparator = keccak256(
            abi.encode(
                DOMAIN_TYPEHASH,
                keccak256(bytes(name)),
                block.chainid,
                address(this)
            )
        ); /*calculate EIP-712 domain hash*/

        unchecked {
            bytes32 structHash = keccak256(
                abi.encode(
                    PERMIT_TYPEHASH,
                    owner,
                    spender,
                    amount,
                    nonces[owner]++,
                    deadline
                )
            ); /*calculate EIP-712 struct hash*/
            bytes32 digest = keccak256(
                abi.encodePacked("\x19\x01", domainSeparator, structHash)
            ); /*calculat
            e EIP-712 digest for signature*/
        address signatory = digest.recover(signature); /*recover signer from hash data*/
            require(signatory != address(0), "!signatory"); /*check signer is not null*/
            require(signatory == owner, "!authorized"); /*check signer is `owner`*/
        }

        require(block.timestamp <= deadline, "expired"); /*check signature is not expired*/
        allowance[owner][spender] = amount; /*adjust `allowance`*/

        emit Approval(owner, spender, amount); /*emit event reflecting approval*/
    }

    /// @notice Transfer `amount` tokens from user to `to`.
    /// @param to The address of destination account.
    /// @param amount The number of `shares` tokens to transfer.
    /// @return success Whether or not the transfer succeeded.
    function transfer(address to, uint256 amount) external returns (bool success) {
        require(!sharesPaused, "!transferable");
        success = _transfer(msg.sender, to, amount);
    }

    /// @notice Transfer `amount` tokens from `from` to `to`.
    /// @param from The address of the source account.
    /// @param to The address of the destination account.
    /// @param amount The number of `shares` tokens to transfer.
    /// @return success Whether or not the transfer succeeded.
    function transferFrom(address from, address to, uint256 amount) external returns (bool success) {
        require(!sharesPaused, "!transferable");
        if (allowance[from][msg.sender] != type(uint256).max) {
            allowance[from][msg.sender] -= amount;
        }

        success = _transfer(from, to, amount);
    }

    function _transfer(address from, address to, uint256 amount) private returns (bool success) {
        balanceOf[from] -= amount;

        /*If recipient is receiving their first shares, auto-self delegate*/
        if (balanceOf[to] == 0 && numCheckpoints[to] == 0 && amount > 0) {
            delegates[to] = to;
        }

        unchecked {
            balanceOf[to] += amount;
        }

        _moveDelegates(delegates[from], delegates[to], amount);

        emit Transfer(from, to, amount);

        success = true;
    }

    /***************
    GETTER FUNCTIONS
    ***************/
    function state(uint32 id) public view returns (ProposalState) {
        Proposal memory prop = proposals[id];
        if (prop.id == 0) {
            return ProposalState.Unborn;
        } else if (prop.status[0] /* cancelled */) {
            return ProposalState.Cancelled;
        } else if (prop.votingStarts == 0) {
            return ProposalState.Submitted;
        } else if (block.timestamp <= prop.votingEnds) {
            return ProposalState.Voting;
        } else if (block.timestamp <= prop.graceEnds) {
            return ProposalState.Grace;
        } else if (prop.noVotes >= prop.yesVotes) {
            return ProposalState.Defeated;
        } else if (prop.status[1] /* processed */) {
            return ProposalState.Processed;
        } else {
            return ProposalState.Ready;
        }
    }

    function getProposalStatus(uint32 id) public view returns (bool[4] memory) {
        return proposals[id].status;
    }

    /// @notice Returns the current delegated `vote` balance for `account`.
    /// @param account The user to check delegated `votes` for.
    /// @return votes Current `votes` delegated to `account`.
    function getCurrentVotes(address account)
        public
        view
        returns (uint256 votes)
    {
        uint256 nCheckpoints = numCheckpoints[account];
        unchecked {
            votes = nCheckpoints != 0
                ? checkpoints[account][nCheckpoints - 1].votes
                : 0;
        }
    }

    /// @notice Returns the prior number of `votes` for `account` as of `timeStamp`.
    /// @param account The user to check `votes` for.
    /// @param timeStamp The unix time to check `votes` for.
    /// @return votes Prior `votes` delegated to `account`.
    function getPriorVotes(address account, uint256 timeStamp)
        public
        view
        returns (uint256 votes)
    {
        require(timeStamp < block.timestamp, "!determined");

        uint256 nCheckpoints = numCheckpoints[account];
        if (nCheckpoints == 0) return 0;

        unchecked {
            if (
                checkpoints[account][nCheckpoints - 1].fromTimeStamp <=
                timeStamp
            ) return checkpoints[account][nCheckpoints - 1].votes;
            if (checkpoints[account][0].fromTimeStamp > timeStamp) return 0;
            uint256 lower = 0;
            uint256 upper = nCheckpoints - 1;
            while (upper > lower) {
                uint256 center = upper - (upper - lower) / 2;
                Checkpoint memory cp = checkpoints[account][center];
                if (cp.fromTimeStamp == timeStamp) return cp.votes;
                else if (cp.fromTimeStamp < timeStamp) lower = center;
                else upper = center - 1;
            }
            votes = checkpoints[account][lower].votes;
        }
    }

    /// @notice Returns array list of approved `guildTokens` in Baal for {ragequit}.
    /// @return tokens ERC-20s approved for {ragequit}.
    function getGuildTokens() public view returns (address[] memory tokens) {
        tokens = guildTokens;
    }

    function isAdmin(address shaman) public view returns (bool) {
        uint256 permission = shamans[shaman];
        return (permission == 1 ||
            permission == 3 ||
            permission == 5 ||
            permission == 7);
    }

    function isManager(address shaman) public view returns (bool) {
        uint256 permission = shamans[shaman];
        return (permission == 2 ||
            permission == 3 ||
            permission == 6 ||
            permission == 7);
    }

    function isGovernor(address shaman) public view returns (bool) {
        uint256 permission = shamans[shaman];
        return (permission == 4 ||
            permission == 5 ||
            permission == 6 ||
            permission == 7);
    }


    function totalLoot() public view returns (uint256) {
        return lootToken.totalSupply();
    }

    /***************
    HELPER FUNCTIONS
    ***************/
    /// @notice Deposits ETH sent to Baal.
    receive() external payable {}
    
    /// @notice Returns confirmation for 'safe' ERC-721 (NFT) transfers to Baal.
    function onERC721Received(
        address,
        address,
        uint256,
        bytes calldata
    ) external pure returns (bytes4 sig) {
        sig = 0x150b7a02; /*'onERC721Received(address,address,uint,bytes)'*/
    }

    /// @notice Returns confirmation for 'safe' ERC-1155 transfers to Baal.
    function onERC1155Received(
        address,
        address,
        uint256,
        uint256,
        bytes calldata
    ) external pure returns (bytes4 sig) {
        sig = 0xf23a6e61; /*'onERC1155Received(address,address,uint,uint,bytes)'*/
    }

    /// @notice Returns confirmation for 'safe' batch ERC-1155 transfers to Baal.
    function onERC1155BatchReceived(
        address,
        address,
        uint256[] calldata,
        uint256[] calldata,
        bytes calldata
    ) external pure returns (bytes4 sig) {
        sig = 0xbc197c81; /*'onERC1155BatchReceived(address,address,uint[],uint[],bytes)'*/
    }

    /// @notice Returns the keccak256 hash of calldata
    function hashOperation(bytes memory _transactions)
        public
        pure
        virtual
        returns (bytes32 hash)
    {
        return keccak256(abi.encode(_transactions));
    }

    /// @notice Provides 'safe' {transfer} for tokens that do not consistently return 'true/false'.
    function _safeTransfer(
        address token,
        address to,
        uint256 amount
    ) private {
        (bool success, bytes memory data) = token.call(
            abi.encodeWithSelector(0xa9059cbb, to, amount)
        ); /*'transfer(address,uint)'*/
        require(
            success && (data.length == 0 || abi.decode(data, (bool))),
            "transfer failed"
        ); /*checks success & allows non-conforming transfers*/
    }

    /// @notice Provides 'safe' {transferFrom} for tokens that do not consistently return 'true/false'.
    function _safeTransferFrom(
        address token,
        address from,
        address to,
        uint256 amount
    ) private {
        (bool success, bytes memory data) = token.call(
            abi.encodeWithSelector(0x23b872dd, from, to, amount)
        ); /*'transferFrom(address,address,uint)'*/
        require(
            success && (data.length == 0 || abi.decode(data, (bool))),
            "transferFrom failed"
        ); /*checks success & allows non-conforming transfers*/
    }
}<|MERGE_RESOLUTION|>--- conflicted
+++ resolved
@@ -48,13 +48,7 @@
 /// @title Baal ';_;'.
 /// @notice Flexible guild contract inspired by Moloch DAO framework.
 contract Baal is Executor, Initializable, CloneFactory {
-<<<<<<< HEAD
-=======
     using ECDSA for bytes32;
-
-    bool public lootPaused; /*tracks transferability of `loot` economic weight - amendable through 'period'[2] proposal*/
-    bool public sharesPaused; /*tracks transferability of erc20 `shares` - amendable through 'period'[2] proposal*/
->>>>>>> 03178051
 
     // ERC20 SHARES + LOOT
     uint8 public constant decimals = 18; /*unit scaling factor in erc20 `shares` accounting - '18' is default to match ETH & common erc20s*/
@@ -86,43 +80,6 @@
     bool public adminLock; /* once set to true, no new admin roles can be assigned to shaman */
     bool public managerLock; /* once set to true, no new manager roles can be assigned to shaman */
     bool public governorLock; /* once set to true, no new governor roles can be assigned to shaman */
-<<<<<<< HEAD
-=======
-
-    string public name; /*'name' for erc20 `shares` accounting*/
-    string public symbol; /*'symbol' for erc20 `shares` accounting*/
-
-    uint32 public latestSponsoredProposalId; /* the id of the last proposal to be sponsored */
-
-    bytes32 constant DOMAIN_TYPEHASH =
-        keccak256(
-            "EIP712Domain(string name,uint256 chainId,address verifyingContract)"
-        ); /*EIP-712 typehash for Baal domain*/
-    bytes32 constant DELEGATION_TYPEHASH =
-        keccak256("Delegation(address delegatee,uint nonce,uint expiry)"); /*EIP-712 typehash for Baal delegation*/
-    bytes32 constant PERMIT_TYPEHASH =
-        keccak256(
-            "Permit(address owner,address spender,uint value,uint nonce,uint deadline)"
-        ); /*EIP-712 typehash for EIP-2612 {permit}*/
-    bytes32 constant VOTE_TYPEHASH =
-        keccak256("Vote(uint proposalId,bool support)"); /*EIP-712 typehash for Baal proposal vote*/
-
-    address[] guildTokens; /*array list of erc20 tokens approved on summoning or by 'whitelist'[3] `proposals` for {ragequit} claims*/
-
-    address multisendLibrary; /*address of multisend library*/
-
-    mapping(address => mapping(address => uint256)) public allowance; /*maps approved pulls of `shares` with erc20 accounting*/
-    mapping(address => uint256) public balanceOf; /*maps `members` accounts to `shares` with erc20 accounting*/
-    mapping(address => mapping(uint256 => Checkpoint)) public checkpoints; /*maps record of vote `checkpoints` for each account by index*/
-    mapping(address => uint256) public numCheckpoints; /*maps number of `checkpoints` for each account*/
-    mapping(address => address) public delegates; /*maps record of each account's `shares` delegate*/
-    mapping(address => uint256) public nonces; /*maps record of states for signing & validating signatures*/
-
-    mapping(address => mapping(uint32 => bool)) public memberVoted; /*maps members to their proposal votes (true = voted) */
-    mapping(uint256 => Proposal) public proposals; /*maps `proposal id` to struct details*/
-    mapping(address => bool) public guildTokensEnabled; /*maps guild token addresses -> enabled status (prevents duplicates in guildTokens[]) */
-
->>>>>>> 03178051
     mapping(address => uint256) public shamans; /*maps shaman addresses to their permission level*/
     /* permissions registry for shamans
     0 = no permission
@@ -461,11 +418,11 @@
             abi.encodePacked("\x19\x01", domainSeparator, structHash)
         ); /*calculate EIP-712 digest for signature*/
         address signatory = digest.recover(signature); /*recover signer from hash data*/
-        console.log(signatory);
-
-        require(signatory != address(0), "!signatory"); /*check signer is not null*/
-
-        _submitVote(signatory, id, approved);
+        console.log('signatory', signatory);
+
+        // require(signatory != address(0), "!signatory"); /*check signer is not null*/
+
+        // _submitVote(signatory, id, approved);
     }
 
     function _submitVote(address voter, uint32 id, bool approved) internal {
@@ -653,16 +610,12 @@
     /// @param delegatee The address to delegate 'votes' to.
     /// @param nonce The contract state required to match the signature.
     /// @param deadline The time at which to expire the signature.
-    /// @param v The recovery byte of the signature.
-    /// @param r Half of the ECDSA signature pair.
-    /// @param s Half of the ECDSA signature pair.
+    /// @param signature The concatenated signature
     function delegateBySig(
         address delegatee,
         uint256 nonce,
         uint256 deadline,
-        uint8 v,
-        bytes32 r,
-        bytes32 s
+        bytes calldata signature
     ) external {
         bytes32 domainSeparator = keccak256(
             abi.encode(
@@ -678,7 +631,7 @@
         bytes32 digest = keccak256(
             abi.encodePacked("\x19\x01", domainSeparator, structHash)
         ); /*calculate EIP-712 digest for signature*/
-        address signatory = ecrecover(digest, v, r, s); /*recover signer from hash data*/
+        address signatory = digest.recover(signature); /*recover signer from hash data*/
 
         require(signatory != address(0), "!signatory"); /*check signer is not null*/
         unchecked {
@@ -979,7 +932,6 @@
     // **********************
     // ERC20 SHARES FUNCTIONS
     // **********************
-
     /// @notice Approve `to` to transfer up to `amount`.
     /// @return success Whether or not the approval succeeded.
     function approve(address to, uint256 amount) external returns (bool success) {
@@ -988,50 +940,6 @@
         success = true; /*confirm approval with ERC-20 accounting*/
     }
 
-<<<<<<< HEAD
-=======
-    /// @notice Delegate votes from user to `delegatee`.
-    /// @param delegatee The address to delegate votes to.
-    function delegate(address delegatee) external {
-        _delegate(msg.sender, delegatee);
-    }
-
-    /// @notice Delegates votes from `signatory` to `delegatee` with EIP-712 signature.
-    /// @param delegatee The address to delegate 'votes' to.
-    /// @param nonce The contract state required to match the signature.
-    /// @param deadline The time at which to expire the signature.
-    /// @param signature The concatenated signature
-    function delegateBySig(
-        address delegatee,
-        uint256 nonce,
-        uint256 deadline,
-        bytes calldata signature
-    ) external {
-        bytes32 domainSeparator = keccak256(
-            abi.encode(
-                DOMAIN_TYPEHASH,
-                keccak256(bytes(name)),
-                block.chainid,
-                address(this)
-            )
-        ); /*calculate EIP-712 domain hash*/
-        bytes32 structHash = keccak256(
-            abi.encode(DELEGATION_TYPEHASH, delegatee, nonce, deadline)
-        ); /*calculate EIP-712 struct hash*/
-        bytes32 digest = keccak256(
-            abi.encodePacked("\x19\x01", domainSeparator, structHash)
-        ); /*calculate EIP-712 digest for signature*/
-        address signatory = digest.recover(signature); /*recover signer from hash data*/
-
-        require(signatory != address(0), "!signatory"); /*check signer is not null*/
-        unchecked {
-            require(nonce == nonces[signatory]++, "!nonce"); /*check given `nonce` is next in `nonces`*/
-        }
-
-        _delegate(signatory, delegatee); /*execute delegation*/
-    }
-
->>>>>>> 03178051
     /// @notice Triggers an approval from `owner` to `spender` with EIP-712 signature.
     /// @param owner The address to approve from.
     /// @param spender The address to be approved.
