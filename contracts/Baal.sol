// SPDX-License-Identifier: UNLICENSED
/*
███   ██   ██   █
█  █  █ █  █ █  █
█ ▀ ▄ █▄▄█ █▄▄█ █
█  ▄▀ █  █ █  █ ███▄
███      █    █     ▀
        █    █
       ▀    ▀*/
pragma solidity >=0.8.0;

import "@gnosis.pm/safe-contracts/contracts/base/Executor.sol";
import "@gnosis.pm/safe-contracts/contracts/GnosisSafe.sol";
import "@gnosis.pm/zodiac/contracts/core/Module.sol";
import "@gnosis.pm/safe-contracts/contracts/common/Enum.sol";
import "@gnosis.pm/safe-contracts/contracts/common/Enum.sol";
import "@openzeppelin/contracts/utils/cryptography/ECDSA.sol";
import "@gnosis.pm/zodiac/contracts/factory/ModuleProxyFactory.sol";
import "@gnosis.pm/safe-contracts/contracts/proxies/GnosisSafeProxyFactory.sol";

// import "hardhat/console.sol";

interface IBaalToken {
    function name() external view returns (string memory);

    function setUp(string memory _name, string memory _symbol) external;

    function mint(address recipient, uint256 amount) external;

    function burn(address account, uint256 amount) external;

    function balanceOf(address account) external view returns (uint256);

    function totalSupply() external view returns (uint256);

    // below is shares token specific
    struct Checkpoint {
        /*Baal checkpoint for marking number of delegated votes*/
        uint32 fromTimeStamp; /*unix time for referencing voting balance*/
        uint256 votes; /*votes at given unix time*/
    }

    function numCheckpoints(address) external view returns (uint256);

    function getCheckpoint(address, uint256)
        external
        view
        returns (Checkpoint memory);
}

contract CloneFactory {
    // implementation of eip-1167 - see https://eips.ethereum.org/EIPS/eip-1167
    function createClone(address target) internal returns (address result) {
        bytes20 targetBytes = bytes20(target);
        assembly {
            let clone := mload(0x40)
            mstore(
                clone,
                0x3d602d80600a3d3981f3363d3d373d3d3d363d73000000000000000000000000
            )
            mstore(add(clone, 0x14), targetBytes)
            mstore(
                add(clone, 0x28),
                0x5af43d82803e903d91602b57fd5bf30000000000000000000000000000000000
            )
            result := create(0, clone, 0x37)
        }
    }
}

/// @title Baal ';_;'.
/// @notice Flexible guild contract inspired by Moloch DAO framework.
contract Baal is CloneFactory, Module {
    using ECDSA for bytes32;

    // ERC20 SHARES + LOOT
<<<<<<< HEAD
    uint8 public constant decimals = 18; /*unit scaling factor in erc20 `shares` accounting - '18' is default to match ETH & common erc20s*/
    uint256 public totalSupply; /*counter for total `members` voting `shares` with erc20 accounting*/
    string public name; /*'name' for erc20 `shares` accounting*/
    string public symbol; /*'symbol' for erc20 `shares` accounting*/
    address private constant ETH = 0xEeeeeEeeeEeEeeEeEeEeeEEEeeeeEeeeeeeeEEeE; /*ETH reference for redemptions*/
    ILoot public lootToken; /*Sub ERC20 for loot mgmt*/
=======
    IBaalToken public lootToken; /*Sub ERC20 for loot mgmt*/
    IBaalToken public sharesToken; /*Sub ERC20 for loot mgmt*/
>>>>>>> a4ea305c
    mapping(address => mapping(address => uint256)) public allowance; /*maps approved pulls of `shares` with erc20 accounting*/

    // ADMIN PARAMETERS
    bool public lootPaused; /*tracks transferability of `loot` economic weight - amendable through 'period'[2] proposal*/
    bool public sharesPaused; /*tracks transferability of erc20 `shares` - amendable through 'period'[2] proposal*/

    // MANAGER PARAMS

    // GOVERNANCE PARAMS
    uint32 public votingPeriod; /* voting period in seconds - amendable through 'period'[2] proposal*/
    uint32 public gracePeriod; /*time delay after proposal voting period for processing*/
    uint32 public proposalCount; /*counter for total `proposals` submitted*/
    uint256 public proposalOffering; /* non-member proposal offering*/
    uint256 public quorumPercent; /* minimum % of shares that must vote yes for it to pass*/
    uint256 public sponsorThreshold; /* minimum number of shares to sponsor a proposal (not %)*/
    uint256 public minRetentionPercent; /* auto-fails a proposal if more than (1- minRetentionPercent) * total shares exit before processing*/

    // SHAMAN PERMISSIONS
    bool public adminLock; /* once set to true, no new admin roles can be assigned to shaman */
    bool public managerLock; /* once set to true, no new manager roles can be assigned to shaman */
    bool public governorLock; /* once set to true, no new governor roles can be assigned to shaman */
    mapping(address => uint256) public shamans; /*maps shaman addresses to their permission level*/
    /* permissions registry for shamans
    0 = no permission
    1 = admin only
    2 = manager only
    4 = governance only
    3 = admin + manager
    5 = admin + governance
    6 = manager + governance
    7 = admin + manager + governance */

    // PROPOSAL TRACKING
    mapping(address => mapping(uint32 => bool)) public memberVoted; /*maps members to their proposal votes (true = voted) */
    mapping(uint256 => Proposal) public proposals; /*maps `proposal id` to struct details*/

    // MISCELLANEOUS PARAMS
    uint256 status; /*internal reentrancy check tracking value*/
    uint32 public latestSponsoredProposalId; /* the id of the last proposal to be sponsored */
    address multisendLibrary; /*address of multisend library*/

    // SIGNATURE HELPERS
    mapping(address => uint256) public nonces; /*maps record of states for signing & validating signatures*/
    bytes32 constant DOMAIN_TYPEHASH =
        keccak256(
            "EIP712Domain(string name,uint256 chainId,address verifyingContract)"
        );
    bytes32 constant VOTE_TYPEHASH =
        keccak256("Vote(uint32 proposalId,bool support)");

    // DATA STRUCTURES
    struct Proposal {
        /*Baal proposal details*/
        uint32 id; /*id of this proposal, used in existence checks (increments from 1)*/
        uint32 prevProposalId; /* id of the previous proposal - set at sponsorship from latestSponsoredProposalId */
        uint32 votingStarts; /*starting time for proposal in seconds since unix epoch*/
        uint32 votingEnds; /*termination date for proposal in seconds since unix epoch - derived from `votingPeriod` set on proposal*/
        uint32 graceEnds; /*termination date for proposal in seconds since unix epoch - derived from `gracePeriod` set on proposal*/
        uint32 expiration; /*timestamp after which proposal should be considered invalid and skipped. */
        uint256 baalGas; /* gas needed to process proposal */
        uint256 yesVotes; /*counter for `members` `approved` 'votes' to calculate approval on processing*/
        uint256 noVotes; /*counter for `members` 'dis-approved' 'votes' to calculate approval on processing*/
        uint256 maxTotalSharesAndLootAtYesVote; /* highest share+loot count during any individual yes vote*/
        bool[4] status; /* [cancelled, processed, passed, actionFailed] */
        address sponsor; /* address of the sponsor - set at sponsor proposal - relevant for cancellation */
        bytes32 proposalDataHash; /*hash of raw data associated with state updates*/
        string details; /*human-readable context for proposal*/
    }

    /* Unborn -> Submitted -> Voting -> Grace -> Ready -> Processed
                              \-> Cancelled  \-> Defeated   */
    enum ProposalState {
        Unborn, /* 0 - can submit */
        Submitted, /* 1 - can sponsor -> voting */
        Voting, /* 2 - can be cancelled, otherwise proceeds to grace */
        Cancelled, /* 3 - terminal state, counts as processed */
        Grace, /* 4 - proceeds to ready/defeated */
        Ready, /* 5 - can be processed */
        Processed, /* 6 - terminal state */
        Defeated /* 7 - terminal state, yes votes <= no votes, counts as processed */
    }

    // MODIFIERS
    modifier nonReentrant() {
        /*reentrancy guard*/
        require(status == 1, "reentrant");
        status = 2;
        _;
        status = 1;
    }

    modifier baalOnly() {
        require(msg.sender == avatar, "!baal");
        _;
    }

    modifier baalOrAdminOnly() {
        require(msg.sender == avatar || isAdmin(msg.sender), "!baal & !admin"); /*check `shaman` is admin*/
        _;
    }

    modifier baalOrManagerOnly() {
        require(
            msg.sender == avatar || isManager(msg.sender),
            "!baal & !manager"
        ); /*check `shaman` is manager*/
        _;
    }

    modifier baalOrGovernorOnly() {
        require(
            msg.sender == avatar || isGovernor(msg.sender),
            "!baal & !governor"
        ); /*check `shaman` is governor*/
        _;
    }

    // EVENTS
    event SetupComplete(
        bool lootPaused,
        bool sharesPaused,
        uint32 gracePeriod,
        uint32 votingPeriod,
        uint256 proposalOffering,
        uint256 quorumPercent,
        uint256 sponsorThreshold,
        uint256 minRetentionPercent,
        string name,
        string symbol,
        uint256 totalShares,
        uint256 totalLoot
    ); /*emits after Baal summoning*/
    event SubmitProposal(
        uint256 indexed proposal,
        bytes32 indexed proposalDataHash,
        uint256 votingPeriod,
        bytes proposalData,
        uint256 expiration,
        uint256 baalGas,
        bool selfSponsor,
        uint256 timestamp,
        string details
    ); /*emits after proposal is submitted*/
    event SponsorProposal(
        address indexed member,
        uint256 indexed proposal,
        uint256 indexed votingStarts
    ); /*emits after member has sponsored proposal*/
    event CancelProposal(uint256 indexed proposal); /*emits when proposal is cancelled*/
    event SubmitVote(
        address indexed member,
        uint256 balance,
        uint256 indexed proposal,
        bool indexed approved
    ); /*emits after vote is submitted on proposal*/
    event ProcessProposal(
        uint256 indexed proposal,
        bool passed,
        bool actionFailed
    ); /*emits when proposal is processed & executed*/
    event Ragequit(
        address indexed member,
        address to,
        uint256 indexed lootToBurn,
        uint256 indexed sharesToBurn,
        address[] tokens
    ); /*emits when users burn Baal `shares` and/or `loot` for given `to` account*/
    event Approval(
        address indexed owner,
        address indexed spender,
        uint256 amount
    ); /*emits when Baal `shares` are approved for pulls with erc20 accounting*/

    event ShamanSet(address indexed shaman, uint256 permission); /*emits when a shaman permission changes*/
    event GovernanceConfigSet(
        uint32 voting,
        uint32 grace,
        uint256 newOffering,
        uint256 quorum,
        uint256 sponsor,
        uint256 minRetention
    ); /*emits when gov config changes*/
    event SharesPaused(bool paused); /*emits when shares are paused or unpaused*/
    event LootPaused(bool paused); /*emits when loot is paused or unpaused*/

    function encodeMultisend(bytes[] memory _calls, address _target)
        public
        pure
        returns (bytes memory encodedMultisend)
    {
        bytes memory encodedActions;
        for (uint256 i = 0; i < _calls.length; i++) {
            encodedActions = abi.encodePacked(
                encodedActions,
                uint8(0),
                _target,
                uint256(0),
                uint256(_calls[i].length),
                bytes(_calls[i])
            );
        }
        encodedMultisend = abi.encodeWithSignature(
            "multiSend(bytes)",
            encodedActions
        );
    }

    /// @notice Summon Baal with voting configuration & initial array of `members` accounts with `shares` & `loot` weights.
    /// @param _initializationParams Encoded setup information.
    function setUp(bytes memory _initializationParams)
        public
        override(FactoryFriendly)
        initializer
    {
        (
            string memory _name, /*_name Name for erc20 `shares` accounting*/
            string memory _symbol, /*_symbol Symbol for erc20 `shares` accounting*/
            address _lootSingleton, /*template contract to clone for loot ERC20 token*/
            address _sharesSingleton, /*template contract to clone for loot ERC20 token*/
            address _multisendLibrary, /*address of multisend library*/
            address _avatar, /*Safe contract address*/
            bytes memory _initializationMultisendData /*here you call BaalOnly functions to set up initial shares, loot, shamans, periods, etc.*/
        ) = abi.decode(
                _initializationParams,
                (string, string, address, address, address, address, bytes)
            );

        __Ownable_init();
        transferOwnership(_avatar);

        // Set the Gnosis safe address
        avatar = _avatar;
        target = _avatar; /*Set target to same address as avatar on setup - can be changed later via setTarget, though probably not a good idea*/

        lootToken = IBaalToken(createClone(_lootSingleton)); /*Clone loot singleton using EIP1167 minimal proxy pattern*/
        lootToken.setUp(
            string(abi.encodePacked(_name, " LOOT")),
            string(abi.encodePacked(_symbol, "-LOOT"))
        ); /*TODO this naming feels too opinionated*/

        sharesToken = IBaalToken(createClone(_sharesSingleton)); /*Clone loot singleton using EIP1167 minimal proxy pattern*/
        sharesToken.setUp(_name, _symbol);

        multisendLibrary = _multisendLibrary; /*Set address of Gnosis multisend library to use for all execution*/

        // Execute all setups including but not limited to
        // * mint shares
        // * convert shares to loot
        // * set shamans
        // * set admin configurations
        require(
            exec(
                multisendLibrary,
                0,
                _initializationMultisendData,
                Enum.Operation.DelegateCall
            ),
            "call failure"
        );

        emit SetupComplete(
            lootPaused,
            sharesPaused,
            gracePeriod,
            votingPeriod,
            proposalOffering,
            quorumPercent,
            sponsorThreshold,
            minRetentionPercent,
            _name,
            _symbol,
            totalShares(),
            totalLoot()
        );

        status = 1; /*initialize 'reentrancy guard' status*/
    }

    /*****************
    PROPOSAL FUNCTIONS
    *****************/
    /// @notice Submit proposal to Baal `members` for approval within given voting period.
    /// @param proposalData Multisend encoded transactions or proposal data
    /// @param details Context for proposal.
    /// @return proposal Count for submitted proposal.
    function submitProposal(
        bytes calldata proposalData,
        uint32 expiration,
        uint256 baalGas,
        string calldata details
    ) external payable nonReentrant returns (uint256) {
        require(
            expiration == 0 ||
                expiration > block.timestamp + votingPeriod + gracePeriod,
            "expired"
        );

        bool selfSponsor = false; /*plant sponsor flag*/
        if (getCurrentVotes(msg.sender) >= sponsorThreshold) {
            selfSponsor = true; /*if above sponsor threshold, self-sponsor*/
        } else {
            require(msg.value == proposalOffering, "Baal requires an offering"); /*Optional anti-spam gas token tribute*/
            // require(msg.value == proposalOffering);
            (bool _success, ) = target.call{value: msg.value}(""); /*Send ETH to sink*/
            require(_success, "could not send");
        }

        bytes32 proposalDataHash = hashOperation(proposalData); /*Store only hash of proposal data*/

        unchecked {
            proposalCount++; /*increment proposal counter*/
            proposals[proposalCount] = Proposal( /*push params into proposal struct - start voting period timer if member submission*/
                proposalCount,
                selfSponsor ? latestSponsoredProposalId : 0, /* prevProposalId */
                selfSponsor ? uint32(block.timestamp) : 0, /* votingStarts */
                selfSponsor ? uint32(block.timestamp) + votingPeriod : 0, /* votingEnds */
                selfSponsor
                    ? uint32(block.timestamp) + votingPeriod + gracePeriod
                    : 0, /* graceEnds */
                expiration,
                baalGas,
                0, /* yes votes */
                0, /* no votes */
                0, /* highestMaxSharesAndLootAtYesVote */
                [false, false, false, false], /* [cancelled, processed, passed, actionFailed] */
                selfSponsor ? msg.sender : address(0),
                proposalDataHash,
                details
            );
        }

        if (selfSponsor) {
            latestSponsoredProposalId = proposalCount;
        }

        emit SubmitProposal(
            proposalCount,
            proposalDataHash,
            votingPeriod,
            proposalData,
            expiration,
            baalGas,
            selfSponsor,
            block.timestamp,
            details
        ); /*emit event reflecting proposal submission*/

        return proposalCount;
    }

    /// @notice Sponsor proposal to Baal `members` for approval within voting period.
    /// @param id Number of proposal in `proposals` mapping to sponsor.
    function sponsorProposal(uint32 id) external nonReentrant {
        Proposal storage prop = proposals[id]; /*alias proposal storage pointers*/

        require(getCurrentVotes(msg.sender) >= sponsorThreshold, "!sponsor"); /*check 'votes > threshold - required to sponsor proposal*/
        require(state(id) == ProposalState.Submitted, "!submitted");
        require(
            prop.expiration == 0 ||
                prop.expiration > block.timestamp + votingPeriod + gracePeriod,
            "expired"
        );

        prop.votingStarts = uint32(block.timestamp);

        unchecked {
            prop.votingEnds = uint32(block.timestamp) + votingPeriod;
            prop.graceEnds =
                uint32(block.timestamp) +
                votingPeriod +
                gracePeriod;
        }

        prop.prevProposalId = latestSponsoredProposalId;
        prop.sponsor = msg.sender;
        latestSponsoredProposalId = id;

        emit SponsorProposal(msg.sender, id, block.timestamp);
    }

    /// @notice Submit vote - proposal must exist & voting period must not have ended.
    /// @param id Number of proposal in `proposals` mapping to cast vote on.
    /// @param approved If 'true', member will cast `yesVotes` onto proposal - if 'false', `noVotes` will be counted.
    function submitVote(uint32 id, bool approved) external nonReentrant {
        _submitVote(msg.sender, id, approved);
    }

    /// @notice Submit vote with EIP-712 signature - proposal must exist & voting period must not have ended.
    /// @param id Number of proposal in `proposals` mapping to cast vote on.
    /// @param approved If 'true', member will cast `yesVotes` onto proposal - if 'false', `noVotes` will be counted.
    /// @param signature Concatenated signature
    function submitVoteWithSig(
        uint32 id,
        bool approved,
        bytes calldata signature
    ) external nonReentrant {
        string memory name = sharesToken.name();
        bytes32 domainSeparator = keccak256(
            abi.encode(
                DOMAIN_TYPEHASH,
                keccak256(bytes(name)),
                block.chainid,
                address(this)
            )
        ); /*calculate EIP-712 domain hash*/
        bytes32 structHash = keccak256(abi.encode(VOTE_TYPEHASH, id, approved)); /*calculate EIP-712 struct hash*/
        bytes32 digest = keccak256(
            abi.encodePacked("\x19\x01", domainSeparator, structHash)
        ); /*calculate EIP-712 digest for signature*/
        address signatory = digest.recover(signature); /*recover signer from hash data*/

        require(signatory != address(0), "!signatory"); /*check signer is not null*/

        _submitVote(signatory, id, approved);
    }

    /// @notice Execute vote submission internally - callable by submit vote or submit vote with signature
    /// @param voter Address of voter
    /// @param id Number of proposal in `proposals` mapping to cast vote on.
    /// @param approved If 'true', member will cast `yesVotes` onto proposal - if 'false', `noVotes` will be counted.
    function _submitVote(
        address voter,
        uint32 id,
        bool approved
    ) internal {
        Proposal storage prop = proposals[id]; /*alias proposal storage pointers*/
        require(state(id) == ProposalState.Voting, "!voting");

        uint256 balance = getPriorVotes(voter, prop.votingStarts); /*fetch & gas-optimize voting weight at proposal creation time*/

        require(balance > 0, "!member"); /* check that user has shares*/
        require(!memberVoted[voter][id], "voted"); /*check vote not already cast*/

        unchecked {
            if (approved) {
                /*if `approved`, cast delegated balance `yesVotes` to proposal*/
                prop.yesVotes += balance;
                if (totalSupply() > prop.maxTotalSharesAndLootAtYesVote) {
                    prop.maxTotalSharesAndLootAtYesVote = totalSupply();
                }
            } else {
                /*otherwise, cast delegated balance `noVotes` to proposal*/
                prop.noVotes += balance;
            }
        }

        memberVoted[voter][id] = true; /*record voting action to `members` struct per user account*/

        emit SubmitVote(voter, balance, id, approved); /*emit event reflecting vote*/
    }

    /// @notice Process `proposal` & execute internal functions.
    /// @dev Proposal must have succeeded, not been processed, not expired, retention threshold must be met
    /// @param id Number of proposal in `proposals` mapping to process for execution.
    /// @param proposalData Packed multisend data to execute via Gnosis multisend library
    function processProposal(uint32 id, bytes calldata proposalData)
        external
        nonReentrant
    {
        Proposal storage prop = proposals[id]; /*alias `proposal` storage pointers*/

        require(state(id) == ProposalState.Ready, "!ready");

        ProposalState prevProposalState = state(prop.prevProposalId);
        require(
            prevProposalState == ProposalState.Processed ||
                prevProposalState == ProposalState.Cancelled ||
                prevProposalState == ProposalState.Defeated ||
                prevProposalState == ProposalState.Unborn,
            "prev!processed"
        );

        // check that the proposalData matches the stored hash
        require(
            hashOperation(proposalData) == prop.proposalDataHash,
            "incorrect calldata"
        );

        require(
            prop.baalGas == 0 || gasleft() >= prop.baalGas,
            "not enough gas"
        );

        prop.status[1] = true; /*Set processed flag to true*/
        bool okToExecute = true; /*Initialize and invalidate if conditions are not met below*/

        // Make proposal fail if after expiration
        if (prop.expiration != 0 && prop.expiration < block.timestamp)
            okToExecute = false;

        // Make proposal fail if it didn't pass quorum
        if (okToExecute && prop.yesVotes * 100 < quorumPercent * totalShares())
            okToExecute = false;

        // Make proposal fail if the minRetentionPercent is exceeded
        if (
            okToExecute &&
            (totalSupply()) <
            (prop.maxTotalSharesAndLootAtYesVote * minRetentionPercent) / 100 /*Check for dilution since high water mark during voting*/
        ) {
            okToExecute = false;
        }

        /*check if `proposal` approved by simple majority of members*/
        if (prop.yesVotes > prop.noVotes && okToExecute) {
            prop.status[2] = true; /*flag that proposal passed - allows baal-like extensions*/
            bool success = processActionProposal(proposalData); /*execute 'action'*/
            if (!success) {
                prop.status[3] = true;
            }
        }

        emit ProcessProposal(id, prop.status[2], prop.status[3]); /*emit event reflecting that given proposal processed*/
    }

    /// @notice Internal function to process 'action'[0] proposal.
    /// @param proposalData Packed multisend data to execute via Gnosis multisend library
    /// @return success Success or failure of execution
    function processActionProposal(bytes memory proposalData)
        private
        returns (bool success)
    {
        success = exec(
            multisendLibrary,
            0,
            proposalData,
            Enum.Operation.DelegateCall
        );
    }

    /// @notice Cancel proposal prior to execution
    /// @dev Cancellable if proposal is during voting, sender is sponsor, governor, or if sponsor has fallen below threshold
    /// @param id Number of proposal in `proposals` mapping to process for execution.
    function cancelProposal(uint32 id) external nonReentrant {
        Proposal storage prop = proposals[id];
        require(state(id) == ProposalState.Voting, "!voting");
        require(
            msg.sender == prop.sponsor ||
                getPriorVotes(prop.sponsor, block.timestamp - 1) <
                sponsorThreshold ||
                isGovernor(msg.sender),
            "!cancellable"
        );
        prop.status[0] = true;
        emit CancelProposal(id);
    }

    /// @dev Function to Execute arbitrary code as baal - useful if funds are accidentally sent here
    /// @notice Can only be called by the avatar which means this can only be called if passed by another
    ///     proposal or by a delegated signer on the Safe
    /// @param _to address to call
    /// @param _value value to include in wei
    /// @param _data arbitrary transaction data
    function executeAsBaal(
        address _to,
        uint256 _value,
        bytes calldata _data
    ) external baalOnly {
        (bool success, ) = _to.call{value: _value}(_data);
        require(success, "call failure");
    }

    // ****************
    // MEMBER FUNCTIONS
    // ****************

    /// @notice Process member burn of `shares` and/or `loot` to claim 'fair share' of specified `tokens`
    /// @param to Account that receives 'fair share'.
    /// @param lootToBurn Baal pure economic weight to burn.
    /// @param sharesToBurn Baal voting weight to burn.
    /// @param tokens Array of tokens to include in rage quit calculation
    function ragequit(
        address to,
        uint256 sharesToBurn,
        uint256 lootToBurn,
        address[] calldata tokens
    ) external nonReentrant {
        for (uint256 i = 0; i < tokens.length; i++) {
            if (i > 0) {
                require(tokens[i] > tokens[i - 1], "!order");
            }
        }

        _ragequit(to, sharesToBurn, lootToBurn, tokens);
    }

    /// @notice Internal execution of rage quite
    /// @param to Account that receives 'fair share'.
    /// @param lootToBurn Baal pure economic weight to burn.
    /// @param sharesToBurn Baal voting weight to burn.
    /// @param tokens Array of tokens to include in rage quit calculation
    function _ragequit(
        address to,
        uint256 sharesToBurn,
        uint256 lootToBurn,
        address[] memory tokens
    ) internal {
        uint256 _totalSupply = totalSupply();

        if (lootToBurn != 0) {
            /*gas optimization*/
            _burnLoot(msg.sender, lootToBurn); /*subtract `loot` from user account & Baal totals*/
        }

        if (sharesToBurn != 0) {
            /*gas optimization*/
            _burnShares(msg.sender, sharesToBurn); /*subtract `shares` from user account & Baal totals with erc20 accounting*/
        }

<<<<<<< HEAD
        for (uint256 i; i < tokens.length; i++) {
            uint256 balance = tokens[i] == ETH 
                ? address(this).balance 
                : ILoot(tokens[i]).balanceOf(address(this));
            
=======
        for (uint256 i = 0; i < tokens.length; i++) {
            (, bytes memory balanceData) = tokens[i].staticcall(
                abi.encodeWithSelector(0x70a08231, address(target))
            ); /*get Baal token balances - 'balanceOf(address)'*/
            uint256 balance = abi.decode(balanceData, (uint256)); /*decode Baal token balances for calculation*/

>>>>>>> a4ea305c
            uint256 amountToRagequit = ((lootToBurn + sharesToBurn) * balance) /
                _totalSupply; /*calculate 'fair shair' claims*/

            if (amountToRagequit != 0) {
                /*gas optimization to allow higher maximum token limit*/
                tokens[i] == ETH
                    ? _safeTransferETH(to, amountToRagequit) /*execute 'safe' ETH transfer*/
                    : _safeTransfer(tokens[i], to, amountToRagequit); /*execute 'safe' token transfer*/
            }
        }

        emit Ragequit(msg.sender, to, lootToBurn, sharesToBurn, tokens); /*event reflects claims made against Baal*/
    }

    /*******************
    GUILD MGMT FUNCTIONS
    *******************/
    /// @notice Baal-only function to set shaman status.
    /// @param _shamans Addresses of shaman contracts
    /// @param _permissions Permission level of each shaman in _shamans
    function setShamans(
        address[] calldata _shamans,
        uint256[] calldata _permissions
    ) external baalOnly {
        require(_shamans.length == _permissions.length, "!array parity"); /*check array lengths match*/
        for (uint256 i = 0; i < _shamans.length; i++) {
            uint256 permission = _permissions[i];
            if (adminLock)
                require(
                    permission != 1 &&
                        permission != 3 &&
                        permission != 5 &&
                        permission != 7,
                    "admin lock"
                );
            if (managerLock)
                require(
                    permission != 2 &&
                        permission != 3 &&
                        permission != 6 &&
                        permission != 7,
                    "manager lock"
                );
            if (governorLock)
                require(
                    permission != 4 &&
                        permission != 5 &&
                        permission != 6 &&
                        permission != 7,
                    "governor lock"
                );
            shamans[_shamans[i]] = permission;
            emit ShamanSet(_shamans[i], permission);
        }
    }

    /// @notice Lock admin so setShamans cannot be called with admin changes
    function lockAdmin() external baalOnly {
        adminLock = true;
    }

    /// @notice Lock manager so setShamans cannot be called with manager changes
    function lockManager() external baalOnly {
        managerLock = true;
    }

    /// @notice Lock governor so setShamans cannot be called with governor changes
    function lockGovernor() external baalOnly {
        governorLock = true;
    }

    // ****************
    // SHAMAN FUNCTIONS
    // ****************
    /// @notice Baal-or-admin-only function to set admin config (pause/unpause shares/loot)
    /// @param pauseShares Turn share transfers on or off
    /// @param pauseLoot Turn loot transfers on or off
    function setAdminConfig(bool pauseShares, bool pauseLoot)
        external
        baalOrAdminOnly
    {
        sharesPaused = pauseShares; /*set pause `shares`*/
        lootPaused = pauseLoot; /*set pause `loot`*/
        emit SharesPaused(pauseShares);
        emit LootPaused(pauseLoot);
    }

    /// @notice Baal-or-manager-only function to mint shares.
    /// @param to Array of addresses to receive shares
    /// @param amount Array of amounts to mint
    function mintShares(address[] calldata to, uint256[] calldata amount)
        external
        baalOrManagerOnly
    {
        require(to.length == amount.length, "!array parity"); /*check array lengths match*/
        for (uint256 i = 0; i < to.length; i++) {
            _mintShares(to[i], amount[i]); /*grant `to` `amount` `shares`*/
        }
    }

    /// @notice Minting function for Baal `shares`.
    /// @param to Address to receive shares
    /// @param shares Amount to mint
    function _mintShares(address to, uint256 shares) private {
        sharesToken.mint(to, shares);
    }

    /// @notice Baal-or-manager-only function to burn shares.
    /// @param from Array of addresses to lose shares
    /// @param amount Array of amounts to burn
    function burnShares(address[] calldata from, uint256[] calldata amount)
        external
        baalOrManagerOnly
    {
        require(from.length == amount.length, "!array parity"); /*check array lengths match*/
        for (uint256 i = 0; i < from.length; i++) {
            _burnShares(from[i], amount[i]); /*grant `to` `amount` `shares`*/
        }
    }

    /// @notice Burn function for Baal `shares`.
    /// @param from Address to lose shares
    /// @param shares Amount to burn
    function _burnShares(address from, uint256 shares) private {
        sharesToken.burn(from, shares);
    }

    /// @notice Baal-or-manager-only function to mint loot.
    /// @param to Array of addresses to mint loot
    /// @param amount Array of amounts to mint
    function mintLoot(address[] calldata to, uint256[] calldata amount)
        external
        baalOrManagerOnly
    {
        require(to.length == amount.length, "!array parity"); /*check array lengths match*/
        for (uint256 i = 0; i < to.length; i++) {
            _mintLoot(to[i], amount[i]); /*grant `to` `amount` `shares`*/
        }
    }

    /// @notice Minting function for Baal `loot`.
    /// @param to Address to mint loot
    /// @param loot Amount to mint
    function _mintLoot(address to, uint256 loot) private {
        lootToken.mint(to, loot);
    }

    /// @notice Baal-or-manager-only function to burn loot.
    /// @param from Array of addresses to lose loot
    /// @param amount Array of amounts to burn
    function burnLoot(address[] calldata from, uint256[] calldata amount)
        external
        baalOrManagerOnly
    {
        require(from.length == amount.length, "!array parity"); /*check array lengths match*/
        for (uint256 i = 0; i < from.length; i++) {
            _burnLoot(from[i], amount[i]); /*grant `to` `amount` `shares`*/
        }
    }

    /// @notice Burn function for Baal `loot`.
    /// @param from Address to lose loot
    /// @param loot Amount to burn
    function _burnLoot(address from, uint256 loot) private {
        lootToken.burn(from, loot);
    }

    /// @notice Baal-or-governance-only function to change periods.
    /// @param _governanceConfig Encoded configuration parameters voting, grace period, tribute, quorum, sponsor threshold, retention bound
    function setGovernanceConfig(bytes memory _governanceConfig)
        external
        baalOrGovernorOnly
    {
        (
            uint32 voting,
            uint32 grace,
            uint256 newOffering,
            uint256 quorum,
            uint256 sponsor,
            uint256 minRetention
        ) = abi.decode(
                _governanceConfig,
                (uint32, uint32, uint256, uint256, uint256, uint256)
            );
        if (voting != 0) votingPeriod = voting; /*if positive, reset min. voting periods to first `value`*/
        if (grace != 0) gracePeriod = grace; /*if positive, reset grace period to second `value`*/
        proposalOffering = newOffering; /*set new proposal offering amount */
        quorumPercent = quorum;
        sponsorThreshold = sponsor;
        minRetentionPercent = minRetention;
        emit GovernanceConfigSet(
            voting,
            grace,
            newOffering,
            quorum,
            sponsor,
            minRetention
        );
    }

    /***************
    GETTER FUNCTIONS
    ***************/
    /// @notice State helper to determine proposal state
    /// @param id Number of proposal in proposals
    /// @return Unborn -> Submitted -> Voting -> Grace -> Ready -> Processed
    ///         \-> Cancelled  \-> Defeated
    function state(uint32 id) public view returns (ProposalState) {
        Proposal memory prop = proposals[id];
        if (prop.id == 0) {
            /*Uninitialized state*/
            return ProposalState.Unborn;
        } else if (
            prop.status[0] /* cancelled */
        ) {
            return ProposalState.Cancelled;
        } else if (
            prop.votingStarts == 0 /*Voting has not started*/
        ) {
            return ProposalState.Submitted;
        } else if (
            block.timestamp <= prop.votingEnds /*Voting in progress*/
        ) {
            return ProposalState.Voting;
        } else if (
            block.timestamp <= prop.graceEnds /*Proposal in grace period*/
        ) {
            return ProposalState.Grace;
        } else if (
            prop.noVotes >= prop.yesVotes /*Voting has concluded and failed to pass*/
        ) {
            return ProposalState.Defeated;
        } else if (
            prop.status[1] /* processed */
        ) {
            return ProposalState.Processed;
        }
        /* Proposal is ready to be processed*/
        else {
            return ProposalState.Ready;
        }
    }

    /// @notice Helper to get recorded proposal flags
    /// @param id Number of proposal in proposals
    /// @return [cancelled, processed, passed, actionFailed]
    function getProposalStatus(uint32 id) external view returns (bool[4] memory) {
        return proposals[id].status;
    }

    /// @notice Returns the current delegated `vote` balance for `account`.
    /// @param account The user to check delegated `votes` for.
    /// @return votes Current `votes` delegated to `account`.
    // TODO: shares token
    function getCurrentVotes(address account)
        public
        view
        returns (uint256 votes)
    {
        uint256 nCheckpoints = sharesToken.numCheckpoints(account); /*Get most recent checkpoint, or 0 if no checkpoints*/
        unchecked {
            votes = nCheckpoints != 0
                ? sharesToken.getCheckpoint(account, nCheckpoints - 1).votes
                : 0;
        }
    }

    /// @notice Returns the prior number of `votes` for `account` as of `timeStamp`.
    /// @param account The user to check `votes` for.
    /// @param timeStamp The unix time to check `votes` for.
    /// @return votes Prior `votes` delegated to `account`.
    function getPriorVotes(address account, uint256 timeStamp)
        public
        view
        returns (uint256 votes)
    {
        require(timeStamp < block.timestamp, "!determined"); /* Prior votes must be in the past*/

        uint256 nCheckpoints = sharesToken.numCheckpoints(account);
        if (nCheckpoints == 0) return 0;

        unchecked {
            if (
                sharesToken
                    .getCheckpoint(account, nCheckpoints - 1)
                    .fromTimeStamp <= timeStamp
            ) return sharesToken.getCheckpoint(account, nCheckpoints - 1).votes; /* If most recent checkpoint is at or after desired timestamp, return*/
            if (sharesToken.getCheckpoint(account, 0).fromTimeStamp > timeStamp)
                return 0;
            uint256 lower = 0;
            uint256 upper = nCheckpoints - 1;
            while (upper > lower) {
                /* Binary search to look for highest timestamp before desired timestamp*/
                uint256 center = upper - (upper - lower) / 2;
                IBaalToken.Checkpoint memory cp = sharesToken.getCheckpoint(
                    account,
                    center
                );
                if (cp.fromTimeStamp == timeStamp) return cp.votes;
                else if (cp.fromTimeStamp < timeStamp) lower = center;
                else upper = center - 1;
            }
            votes = sharesToken.getCheckpoint(account, lower).votes;
        }
    }

    /// @notice Helper to check if shaman permission contains admin capabilities
    /// @param shaman Address attempting to execute admin permissioned functions
    function isAdmin(address shaman) public view returns (bool) {
        uint256 permission = shamans[shaman];
        return (permission == 1 ||
            permission == 3 ||
            permission == 5 ||
            permission == 7);
    }

    /// @notice Helper to check if shaman permission contains manager capabilities
    /// @param shaman Address attempting to execute manager permissioned functions
    function isManager(address shaman) public view returns (bool) {
        uint256 permission = shamans[shaman];
        return (permission == 2 ||
            permission == 3 ||
            permission == 6 ||
            permission == 7);
    }

    /// @notice Helper to check if shaman permission contains governor capabilities
    /// @param shaman Address attempting to execute governor permissioned functions
    function isGovernor(address shaman) public view returns (bool) {
        uint256 permission = shamans[shaman];
        return (permission == 4 ||
            permission == 5 ||
            permission == 6 ||
            permission == 7);
    }

    /// @notice Helper to check total supply of child loot contract
    function totalLoot() public view returns (uint256) {
        return lootToken.totalSupply();
    }

    /// @notice Helper to check total supply of child shares contract
    function totalShares() public view returns (uint256) {
        return sharesToken.totalSupply();
    }

    /// @notice Helper to check total supply of loot and shares
    function totalSupply() public view returns (uint256) {
        return totalLoot() + totalShares();
    }

    /***************
    HELPER FUNCTIONS
    ***************/
    /// @notice Returns the keccak256 hash of calldata
    function hashOperation(bytes memory _transactions)
        public
        pure
        virtual
        returns (bytes32 hash)
    {
        return keccak256(abi.encode(_transactions));
    }
    
    /// @notice Provides 'safe' {transfer} for ETH.
    function safeTransferETH(address to, uint256 amount) internal {
        bool success;

        assembly {
            // Transfer the ETH and store if it succeeded or not.
            success := call(gas(), to, amount, 0, 0, 0, 0)
        }

        require(success, "ETH_TRANSFER_FAILED");
    }

    /// @notice Provides 'safe' {transfer} for tokens that do not consistently return 'true/false'.
    function _safeTransfer(
        address token,
        address to,
        uint256 amount
    ) private {
        (bool success, bytes memory data) = execAndReturnData(
            token,
            0,
            abi.encodeWithSelector(0xa9059cbb, to, amount),
            Enum.Operation.Call
        ); /*'transfer(address,uint)'*/
        require(
            success && (data.length == 0 || abi.decode(data, (bool))),
            "transfer failed"
        ); /*checks success & allows non-conforming transfers*/
    }
}

contract BaalSummoner is ModuleProxyFactory {
    address payable public immutable template; // fixed template for baal using eip-1167 proxy pattern

    // Template contract to use for new Gnosis safe proxies
    address public immutable gnosisSingleton;

    // Library to use for EIP1271 compatability
    address public immutable gnosisFallbackLibrary;

    // Library to use for all safe transaction executions
    address public immutable gnosisMultisendLibrary;

    // template contract to clone for loot ERC20 token
    address public immutable lootSingleton;

    // template contract to clone for shares ERC20 token
    address public immutable sharesSingleton;

    // Proxy summoners
    //
    GnosisSafeProxyFactory gnosisSafeProxyFactory;
    ModuleProxyFactory moduleProxyFactory;

    event SummonBaal(
        address indexed baal,
        address indexed loot,
        address indexed shares,
        address safe
    );

    constructor(
        address payable _template,
        address _gnosisSingleton,
        address _gnosisFallbackLibrary,
        address _gnosisMultisendLibrary,
        address _gnosisSafeProxyFactory,
        address _moduleProxyFactory,
        address _lootSingleton, 
        address _sharesSingleton 
    ) {
        template = _template;
        gnosisSingleton = _gnosisSingleton;
        gnosisFallbackLibrary = _gnosisFallbackLibrary;
        gnosisMultisendLibrary = _gnosisMultisendLibrary;
        gnosisSafeProxyFactory = GnosisSafeProxyFactory(
            _gnosisSafeProxyFactory
        );
        moduleProxyFactory = ModuleProxyFactory(_moduleProxyFactory);
        lootSingleton = _lootSingleton;
        sharesSingleton = _sharesSingleton;
        
    }

    function encodeMultisend(bytes[] memory _calls, address _target)
        public
        pure
        returns (bytes memory encodedMultisend)
    {
        bytes memory encodedActions;
        for (uint256 i = 0; i < _calls.length; i++) {
            encodedActions = abi.encodePacked(
                encodedActions,
                uint8(0),
                _target,
                uint256(0),
                uint256(_calls[i].length),
                bytes(_calls[i])
            );
        }
        encodedMultisend = abi.encodeWithSignature(
            "multiSend(bytes)",
            encodedActions
        );
    }

    function summonBaal(
        bytes calldata initializationParams,
        bytes[] calldata initializationActions,
        uint256 _saltNonce
    ) external returns (address) {
        (
            string memory _name, /*_name Name for erc20 `shares` accounting*/
            string memory _symbol, /*_symbol Symbol for erc20 `shares` accounting*/
            address _safeAddr /*address of safe*/
        ) = abi.decode(
                initializationParams,
                (string, string, address)
            );

        // TODO: allow safe to init baal

        bytes memory _anyCall = abi.encodeWithSignature("avatar()"); /*This call can be anything, it just needs to return successfully*/
        Baal _baal = Baal(moduleProxyFactory.deployModule(template, _anyCall, _saltNonce)); 

        bytes memory _initializationMultisendData = encodeMultisend(    
            initializationActions,
            address(_baal)
        );
        bytes memory _initializer = abi.encode(
            _name,
            _symbol,
            lootSingleton,
            sharesSingleton,
            gnosisMultisendLibrary,
            _safeAddr,
            _initializationMultisendData
        );
        // can run the actions now because we have a baal
        _baal.setUp(_initializer);

        emit SummonBaal(
            address(_baal),
            address(_baal.lootToken()),
            address(_baal.sharesToken()),
            _safeAddr
        );

        return (address(_baal));
    }

    function deployAndSetupSafe(address _moduleAddr, uint256 _saltNonce) internal returns(address) {
        // Deploy new safe but do not set it up yet
        GnosisSafe _safe = GnosisSafe(
            payable(
                gnosisSafeProxyFactory.createProxy(
                    gnosisSingleton,
                    abi.encodePacked(_saltNonce)
                )
            )
        );
        // Generate delegate calls so the safe calls enableModule on itself during setup
        bytes memory _enableBaal = abi.encodeWithSignature(
            "enableModule(address)",
            address(_moduleAddr)
        );
        bytes memory _enableBaalMultisend = abi.encodePacked(
            uint8(0),
            address(_safe),
            uint256(0),
            uint256(_enableBaal.length),
            bytes(_enableBaal)
        );
        
        bytes memory _multisendAction = abi.encodeWithSignature(
            "multiSend(bytes)",
            _enableBaalMultisend
        );

        // Workaround for solidity dynamic memory array
        address[] memory _owners = new address[](1);
        _owners[0] = address(_moduleAddr);

        // Call setup on safe to enable our new module and set the module as the only signer
        _safe.setup(
            _owners,
            1,
            gnosisMultisendLibrary,
            _multisendAction,
            gnosisFallbackLibrary,
            address(0),
            0,
            payable(address(0))
        );

        return address(_safe);
    }

    function summonBaalAndSafe(
        bytes calldata initializationParams,
        bytes[] calldata initializationActions,
        uint256 _saltNonce
    ) external returns (address) {
        (
            string memory _name, /*_name Name for erc20 `shares` accounting*/
            string memory _symbol /*_symbol Symbol for erc20 `shares` accounting*/
        ) = abi.decode(
                initializationParams,
                (string, string)
            );

        bytes memory _anyCall = abi.encodeWithSignature("avatar()"); /*This call can be anything, it just needs to return successfully*/
        Baal _baal = Baal(moduleProxyFactory.deployModule(template, _anyCall, _saltNonce));

        address _safe = deployAndSetupSafe(address(_baal), _saltNonce);

        bytes memory _initializationMultisendData = encodeMultisend(
            initializationActions,
            address(_baal)
        );

        bytes memory _initializer = abi.encode(
            _name,
            _symbol,
            lootSingleton,
            sharesSingleton,
            gnosisMultisendLibrary,
            _safe,
            _initializationMultisendData
        );

        _baal.setUp(_initializer);

        emit SummonBaal(
            address(_baal),
            address(_baal.lootToken()),
            address(_baal.sharesToken()),
            _safe
        );

        return (address(_baal));
    }
}<|MERGE_RESOLUTION|>--- conflicted
+++ resolved
@@ -74,17 +74,10 @@
     using ECDSA for bytes32;
 
     // ERC20 SHARES + LOOT
-<<<<<<< HEAD
-    uint8 public constant decimals = 18; /*unit scaling factor in erc20 `shares` accounting - '18' is default to match ETH & common erc20s*/
-    uint256 public totalSupply; /*counter for total `members` voting `shares` with erc20 accounting*/
-    string public name; /*'name' for erc20 `shares` accounting*/
-    string public symbol; /*'symbol' for erc20 `shares` accounting*/
-    address private constant ETH = 0xEeeeeEeeeEeEeeEeEeEeeEEEeeeeEeeeeeeeEEeE; /*ETH reference for redemptions*/
-    ILoot public lootToken; /*Sub ERC20 for loot mgmt*/
-=======
+
     IBaalToken public lootToken; /*Sub ERC20 for loot mgmt*/
     IBaalToken public sharesToken; /*Sub ERC20 for loot mgmt*/
->>>>>>> a4ea305c
+
     mapping(address => mapping(address => uint256)) public allowance; /*maps approved pulls of `shares` with erc20 accounting*/
 
     // ADMIN PARAMETERS
@@ -694,20 +687,11 @@
             _burnShares(msg.sender, sharesToBurn); /*subtract `shares` from user account & Baal totals with erc20 accounting*/
         }
 
-<<<<<<< HEAD
         for (uint256 i; i < tokens.length; i++) {
             uint256 balance = tokens[i] == ETH 
                 ? address(this).balance 
-                : ILoot(tokens[i]).balanceOf(address(this));
+                : IBaalToken(tokens[i]).balanceOf(address(this));
             
-=======
-        for (uint256 i = 0; i < tokens.length; i++) {
-            (, bytes memory balanceData) = tokens[i].staticcall(
-                abi.encodeWithSelector(0x70a08231, address(target))
-            ); /*get Baal token balances - 'balanceOf(address)'*/
-            uint256 balance = abi.decode(balanceData, (uint256)); /*decode Baal token balances for calculation*/
-
->>>>>>> a4ea305c
             uint256 amountToRagequit = ((lootToBurn + sharesToBurn) * balance) /
                 _totalSupply; /*calculate 'fair shair' claims*/
 
