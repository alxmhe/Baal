--- conflicted
+++ resolved
@@ -1156,14 +1156,6 @@
         bytes memory _anyCall = abi.encodeWithSignature("avatar()"); /*This call can be anything, it just needs to return successfully*/
         Baal _baal = Baal(moduleProxyFactory.deployModule(template, _anyCall, _saltNonce));
 
-<<<<<<< HEAD
-        // TODO: use deployModule from moduleProxyFactory
-        Baal _baal = Baal(
-            createProxy(template, keccak256(abi.encodePacked(_saltNonce)))
-        );
-
-=======
->>>>>>> 0aa4b3ec
         bytes memory _initializationMultisendData = encodeMultisend(
             initializationActions,
             address(_baal)
