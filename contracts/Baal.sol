--- conflicted
+++ resolved
@@ -125,13 +125,10 @@
         uint256 noVotes; /*counter for `members` 'dis-approved' 'votes' to calculate approval on processing*/
         uint256 maxTotalSharesAndLootAtYesVote; /* highest share+loot count during any individual yes vote*/
         bool[4] status; /* [cancelled, processed, passed, actionFailed] */
-<<<<<<< HEAD
-        // bool cancelled; /* true if proposal is cancelled (by sponsor/govshaman, or with enough undelegations), skips processing */
-        // bool processed; /* true if process proposal has been called for this proposal */
-        // bool passed; /* yes only if proposal pass and also passed all execution checks at processing time */
-        // bool actionFailed; /*label if proposal processed but action failed*/
-=======
->>>>>>> acef0df8
+        /* bool cancelled; true if proposal is cancelled (by sponsor/govshaman, or with enough undelegations), skips processing */
+        /* bool processed; true if process proposal has been called for this proposal */
+        /* bool passed; yes only if proposal pass and also passed all execution checks at processing time */
+        /* bool actionFailed; label if proposal processed but action failed*/
         address sponsor; /* address of the sponsor - set at sponsor proposal - relevant for cancellation */
         bytes32 proposalDataHash; /*hash of raw data associated with state updates*/
         string details; /*human-readable context for proposal*/
@@ -1009,7 +1006,6 @@
             )
         ); /*calculate EIP-712 domain hash*/
 
-<<<<<<< HEAD
         bytes32 structHash = keccak256(
             abi.encode(
                 PERMIT_TYPEHASH,
@@ -1023,22 +1019,6 @@
         bytes32 digest = keccak256(
             abi.encodePacked("\x19\x01", domainSeparator, structHash)
         ); /*calculate EIP-712 digest for signature*/
-=======
-        unchecked {
-            bytes32 structHash = keccak256(
-                abi.encode(
-                    PERMIT_TYPEHASH,
-                    owner,
-                    spender,
-                    amount,
-                    nonces[owner]++,
-                    deadline
-                )
-            ); /*calculate EIP-712 struct hash*/
-            bytes32 digest = keccak256(
-                abi.encodePacked("\x19\x01", domainSeparator, structHash)
-            ); /*calculate EIP-712 digest for signature*/
->>>>>>> acef0df8
         address signatory = digest.recover(signature); /*recover signer from hash data*/
         require(signatory != address(0), "!signatory"); /*check signer is not null*/
         require(signatory == owner, "!authorized"); /*check signer is `owner`*/
@@ -1137,19 +1117,10 @@
         view
         returns (uint256 votes)
     {
-<<<<<<< HEAD
         uint256 nCheckpoints = numCheckpoints[account];
         votes = nCheckpoints != 0
             ? checkpoints[account][nCheckpoints - 1].votes
             : 0;
-=======
-        uint256 nCheckpoints = numCheckpoints[account]; /*Get most recent checkpoint, or 0 if no checkpoints*/
-        unchecked {
-            votes = nCheckpoints != 0
-                ? checkpoints[account][nCheckpoints - 1].votes
-                : 0;
-        }
->>>>>>> acef0df8
     }
 
     /// @notice Returns the prior number of `votes` for `account` as of `timeStamp`.
@@ -1166,7 +1137,6 @@
         uint256 nCheckpoints = numCheckpoints[account];
         if (nCheckpoints == 0) return 0;
 
-<<<<<<< HEAD
         if (
             checkpoints[account][nCheckpoints - 1].fromTimeStamp <=
             timeStamp
@@ -1180,24 +1150,6 @@
             if (cp.fromTimeStamp == timeStamp) return cp.votes;
             else if (cp.fromTimeStamp < timeStamp) lower = center;
             else upper = center - 1;
-=======
-        unchecked {
-            if (
-                checkpoints[account][nCheckpoints - 1].fromTimeStamp <=
-                timeStamp
-            ) return checkpoints[account][nCheckpoints - 1].votes; /* If most recent checkpoint is at or after desired timestamp, return*/
-            if (checkpoints[account][0].fromTimeStamp > timeStamp) return 0;
-            uint256 lower = 0;
-            uint256 upper = nCheckpoints - 1;
-            while (upper > lower) { /* Binary search to look for highest timestamp before desired timestamp*/
-                uint256 center = upper - (upper - lower) / 2;
-                Checkpoint memory cp = checkpoints[account][center];
-                if (cp.fromTimeStamp == timeStamp) return cp.votes;
-                else if (cp.fromTimeStamp < timeStamp) lower = center;
-                else upper = center - 1;
-            }
-            votes = checkpoints[account][lower].votes;
->>>>>>> acef0df8
         }
         votes = checkpoints[account][lower].votes;
     }
