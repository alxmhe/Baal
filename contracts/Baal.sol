// SPDX-License-Identifier: UNLICENSED
/*
███   ██   ██   █     
█  █  █ █  █ █  █     
█ ▀ ▄ █▄▄█ █▄▄█ █     
█  ▄▀ █  █ █  █ ███▄  
███      █    █     ▀ 
        █    █        
       ▀    ▀*/
<<<<<<< HEAD
pragma solidity >=0.8.0;

/// @notice Interface for Baal {memberAction} that adjusts membership `shares` & `loot`.
interface IShaman {
    function memberAction(address member, uint96 loot, uint96 shares) external payable returns (uint96 lootOut, uint96 sharesOut);
}

/// @title Baal *;_;*.
/// @notice Guild contract inspired by Moloch DAO framework.
contract Baal {
    bool public lootPaused; /*tracks transferability of `loot` economic weight - amendable through 'period'[2] proposal*/
    bool public sharesPaused; /*tracks transferability of erc20 `shares` - amendable through 'period'[2] proposal*/
    
    uint public flashFeeNumerator; /*tracks 'fee' for {flashLoan} - e.g., '1 = 0.0001%'*/
    uint public gracePeriod; /*time delay after proposal voting period for processing*/
    uint public minVotingPeriod; /*minimum period for voting in seconds - amendable through 'period'[2] proposal*/
    uint public maxVotingPeriod; /*maximum period for voting in seconds - amendable through 'period'[2] proposal*/
    uint public proposalCount; /*counter for total `proposals` submitted*/
    uint summonerCount; /*initial summoner counter to gauge speedy processing*/
    
    uint96 public totalLoot; /*counter for total `loot` economic weight held by `members`*/  
    uint96 public totalSupply; /*counter for total `members` voting `shares` with erc20 accounting*/

    string public name; /*'name' for erc20 `shares` accounting*/
    string public symbol; /*'symbol' for erc20 `shares` accounting*/
    uint8  public constant decimals = 18; /*unit scaling factor in erc20 `shares` accounting - '18' is default to match ETH & common erc20s*/
    uint16 constant MAX_GUILD_TOKEN_COUNT = 400; /*maximum number of whitelisted tokens*/
    
    bytes32 public constant DOMAIN_TYPEHASH = keccak256('EIP712Domain(string name,uint chainId,address verifyingContract)'); /*EIP-712 typehash for Baal domain*/
    bytes32 public constant BALLOT_TYPEHASH = keccak256('Ballot(uint proposalId,bool support)'); /*EIP-712 typehash for ballot struct*/
    bytes32 public constant DELEGATION_TYPEHASH = keccak256('Delegation(address delegatee,uint nonce,uint expiry)'); /*EIP-712 typehash for delegation struct*/
    bytes32 public constant PERMIT_TYPEHASH = keccak256('Permit(address owner,address spender,uint value,uint nonce,uint deadline)'); /*EIP-712 typehash for EIP-2612 {permit}*/
    
    address[] guildTokens; /*array list of erc20 tokens approved on summoning or by 'whitelist'[3] `proposals` for {ragequit} claims*/
    
    mapping(address => mapping(address => uint))      public allowance; /*maps approved pulls of `shares` with erc20 accounting*/
    mapping(address => uint)                          public balanceOf; /*maps `members` accounts to `shares` with erc20 accounting*/
    mapping(address => mapping(uint => Checkpoint))   public checkpoints; /*maps record of vote `checkpoints` for each account by index*/
    mapping(address => uint)                          public numCheckpoints; /*maps number of `checkpoints` for each account*/
    mapping(address => address)                       public delegates; /*maps record of each account's `shares` delegate*/
    mapping(address => uint)                          public nonces; /*maps record of states for signing & validating `shares` signatures*/
    
    mapping(address => bool)     public shamans; /*maps contracts approved in 'whitelist'[3] proposals for {memberAction} that mint or burn `shares`*/
    mapping(address => Member)   public members; /*maps `members` accounts to struct details*/
    mapping(uint => Proposal)    public proposals; /*maps `proposalCount` to struct details*/
    
    event SummonComplete(address[] shamans, address[] guildTokens, address[] summoners, uint96[] loot, uint96[] shares, uint gracePeriod, uint minVotingPeriod, uint maxVotingPeriod, string name, string symbol, bool lootPaused, bool sharesPaused); /*emits after Baal summoning*/
    event SubmitProposal(address[] to, uint96[] value, uint votingPeriod, uint indexed proposal, uint8 indexed flag, bytes[] data, string details); /*emits after proposal is submitted*/
    event SubmitVote(address indexed member, uint balance, uint indexed proposal, bool indexed approved); /*emits after vote is submitted on proposal*/
    event ProcessProposal(uint indexed proposal); /*emits when proposal is processed & executed*/
    event Ragequit(address indexed memberAddress, address to, uint96 lootToBurn, uint96 sharesToBurn); /*emits when callers burn Baal `shares` and/or `loot` for a given `to` account*/
    event Approval(address indexed owner, address indexed spender, uint amount); /*emits when Baal `shares` are approved for pulls with erc20 accounting*/
    event Transfer(address indexed from, address indexed to, uint amount); /*emits when Baal `shares` are minted, burned or transferred with erc20 accounting*/
    event TransferLoot(address indexed from, address indexed to, uint96 amount); /*emits when Baal `loot` is minted, burned or transferred*/
    event DelegateChanged(address indexed delegator, address indexed fromDelegate, address indexed toDelegate); /*emits when an account changes its voting delegate*/
    event DelegateVotesChanged(address indexed delegate, uint previousBalance, uint newBalance); /*emits when a delegate account's voting balance changes*/
    
    uint status;
    modifier nonReentrant() { /*reentrancy guard*/
        require(status == 1,'reentrant'); 
        status = 2; 
        _;
        status = 1;
    }
    
    struct Checkpoint { /*Baal checkpoint for marking number of delegated votes from a given block*/
        uint32 fromBlock; /*block number for referencing voting balance*/
        uint96 votes; /*votes at given block number*/
    }
 
    struct Member { /*Baal membership details*/
        uint highestIndexYesVote; /*highest proposal index on which a member `approved`*/
        uint96 loot; /*economic weight held by `members` - combined with `shares` on {ragequit} - can be set on summoning & adjusted via {memberAction} or 'membership'[1] proposal*/
        mapping(uint => bool) voted; /*maps voting decisions on proposals by `members` account*/
    }
    
    struct Proposal { /*Baal proposal details*/
        uint32 votingStarts; /*starting time for proposal in seconds since unix epoch*/
        uint32 votingEnds; /*termination date for proposal in seconds since unix epoch - derived from `votingPeriod` set on proposal*/
        uint96 yesVotes; /*counter for `members` `approved` 'votes' to calculate approval on processing*/
        uint96 noVotes; /*counter for `members` 'dis-approved' 'votes' to calculate approval on processing*/
        bool[4] flags; /*flags for proposal type & status - [action, membership, period, whitelist]*/
        address[] to; /*account(s) that receive(s) Baal state updates*/
        uint96[] value; /*value associated with Baal state updates (also used to toggle)*/
        bytes[] data; /*raw data associated with Baal state updates (also used to toggle)*/
        string details; /*human-readable context for proposal*/
    }
    
    /// @notice Summon Baal with voting configuration & create initial array of `members` accounts with `shares` & `loot` weights.
    /// @param _shamans External contracts approved for {memberAction} that adjust `shares` & `loot`.
    /// @param _guildTokens Tokens approved for internal accounting - {ragequit} of `shares` &/or `loot`.
    /// @param _summoners Accounts to add as `members`.
    /// @param _loot Economic weight among `members`.
    /// @param _shares Voting weight among `members` (`shares` also have economic weight & are erc20 tokens).
    /// @param _gracePeriod Time delay in seconds after voting period before proposal can be processed.
    /// @param _minVotingPeriod Minimum voting period in seconds for `members` to cast votes on proposals.
    /// @param _maxVotingPeriod Maximum voting period in seconds for `members` to cast votes on proposals.
    /// @param _name Name for erc20 `shares` accounting.
    /// @param _symbol Symbol for erc20 `shares` accounting.
    constructor(
        address[] memory _shamans, 
        address[] memory _guildTokens, 
        address[] memory _summoners, 
        uint96[]  memory _loot, 
        uint96[]  memory _shares, 
        uint             _gracePeriod,
        uint             _minVotingPeriod, 
        uint             _maxVotingPeriod, 
        string    memory _name, 
        string    memory _symbol,
        bool             _sharesPaused) {
        require(_summoners.length == _loot.length && _loot.length == _shares.length,'!matched member arrays'); /*check `members`-related array lengths match*/
        unchecked {
            for (uint i; i < _shamans.length; i++) shamans[_shamans[i]] = true; /*update mapping of approved `shamans` in Baal*/
            for (uint i; i < _guildTokens.length; i++) guildTokens.push(_guildTokens[i]); /*update array of `guildTokens` approved for {ragequit}*/
            for (uint i; i < _summoners.length; i++) {
                _delegate(_summoners[i], _summoners[i]); /*delegate `summoners` voting weights to themselves - this saves a step before voting*/
                _mintLoot(_summoners[i], _loot[i]); /*mint Baal `loot` to `summoners`*/
                _mintShares(_summoners[i], _shares[i]); /*mint Baal `shares` to `summoners`*/ 
                summonerCount++; /*increment `summoners` counter*/
            }
        }
        gracePeriod = _gracePeriod; /*sets delay for processing proposal*/
        minVotingPeriod = _minVotingPeriod; /*set minimum voting period - adjustable via 'period'[2] proposal*/
        maxVotingPeriod = _maxVotingPeriod; /*set maximum voting period - adjustable via 'period'[2] proposal*/
        if (_sharesPaused) lootPaused = true; /*set initial transferability for 'loot' - if `sharesPaused`, transfers are blocked*/
        sharesPaused = _sharesPaused; /*set initial transferability for `shares` tokens - if 'true', transfers are blocked*/
        name = _name; /*initialize Baal `name` with erc20 accounting*/
        symbol = _symbol; /*initialize Baal `symbol` with erc20 accounting*/
        status = 1; /*initialize 'reentrancy guard' status*/
        emit SummonComplete(_shamans, _guildTokens, _summoners, _loot, _shares, _gracePeriod, _minVotingPeriod, _maxVotingPeriod, _name, _symbol, lootPaused, _sharesPaused); /*emit event reflecting Baal summoning completed*/
    }

    /// @notice Execute membership action to mint or burn `shares` and/or `loot` against whitelisted `shamans` in consideration of caller & given amounts.
    /// @param shaman Whitelisted contract to trigger action.
    /// @param loot Economic weight involved in external call.
    /// @param shares Voting weight involved in external call.
    /// @param mint Confirm whether action involves 'mint' or 'burn' action - if `false`, perform burn.
    /// @return lootOut sharesOut Membership updates derived from action.
    function memberAction(address shaman, uint96 loot, uint96 shares, bool mint) external nonReentrant payable returns (uint96 lootOut, uint96 sharesOut) {
        require(shamans[shaman],'!shaman'); /*check `shaman` is approved*/
        (lootOut, sharesOut) = IShaman(shaman).memberAction{value: msg.value}(msg.sender, loot, shares); /*fetch 'reaction' per inputs*/
        if (mint) { /*execute `mint` actions*/
            if (lootOut != 0) _mintLoot(msg.sender, lootOut); emit TransferLoot(address(0), msg.sender, lootOut); /*add `loot` to caller account & Baal total*/
            if (sharesOut != 0) _mintShares(msg.sender, sharesOut); /*add `shares` to caller account & Baal total with erc20 accounting*/
        } else { /*otherwise, execute `burn` actions*/
            if (lootOut != 0) _burnLoot(msg.sender, lootOut); emit TransferLoot(msg.sender, address(0), lootOut); /*subtract `loot` from caller account & Baal total*/
            if (sharesOut != 0) _burnShares(msg.sender, sharesOut); /*subtract `shares` from caller account & Baal total with erc20 accounting*/
        }
    }
    
    /*****************
    PROPOSAL FUNCTIONS
    *****************/
    /// @notice Submit proposal to Baal `members` for approval within a given voting period.
    /// @param to Account to target for proposal.
    /// @param value Numerical value to bind to proposal.
    /// @param data Data to bind to proposal.
    /// @param details Context for proposal.
    /// @return proposal Count for submitted proposal.
    function submitProposal(address[] calldata to, uint96[] calldata value, uint32 votingPeriod, uint8 flag, bytes[] calldata data, string calldata details) external nonReentrant returns (uint proposal) {
        //require(balanceOf[msg.sender] != 0,'!member'); /*check 'membership' - required to submit proposal*/
        require(minVotingPeriod <= votingPeriod && votingPeriod <= maxVotingPeriod,'!votingPeriod'); /*check voting period is within bounds*/
        require(to.length <= 10,'array max'); /*limit executable actions to help avoid block gas limit errors on processing*/
        require(flag <= 3,'!flag'); /*check 'flag' is in bounds*/
        bool[4] memory flags; /*plant flags - [action, membership, period, whitelist]*/
        flags[flag] = true; /*flag proposal type for struct storage*/ 
        if (flag == 2) {
            require(value.length == 6,'unpacked'); /*check that `value` is packed for `period`[2] proposal*/
        } else {
            require(to.length == value.length && value.length == data.length,'!matched arrays'); /*check array lengths match*/
        }
        unchecked {
            proposalCount++; /*increment total proposal counter*/
            proposals[proposalCount] = Proposal(uint32(block.number), uint32(block.timestamp) + votingPeriod, 0, 0, flags, to, value, data, details); /*push params into proposal struct - start voting period timer*/
        }
        emit SubmitProposal(to, value, votingPeriod, proposal, flag, data, details); /*emit event reflecting proposal submission*/
    }
 
    /// @notice Submit vote - proposal must exist & voting period must not have ended.
    /// @param proposal Number of proposal in `proposals` mapping to cast vote on.
    /// @param approved If 'true', member will cast `yesVotes` onto proposal - if 'false', `noVotes` will be counted.
    function submitVote(uint proposal, bool approved) external nonReentrant {
        Proposal storage prop = proposals[proposal]; /*alias proposal storage pointers*/
        uint96 balance = getPriorVotes(msg.sender, prop.votingStarts); /*fetch & gas-optimize voting weight at proposal creation time*/
        require(prop.votingEnds >= block.timestamp,'ended'); /*check voting period has not ended*/
        unchecked {
            if (approved) { 
                prop.yesVotes += balance; members[msg.sender].highestIndexYesVote = proposal; /*if `approved`, cast delegated balance `yesVotes` to proposal*/
            } else { 
                prop.noVotes += balance; /*otherwise, cast delegated balance `noVotes` to proposal*/
            }
        }
        members[msg.sender].voted[proposal] = approved; /*record voting decision to `members` struct per caller account*/
        emit SubmitVote(msg.sender, balance, proposal, approved); /*emit event reflecting vote*/
    }
    
    /// @notice Submit vote with EIP-712 signature - proposal must exist & voting period must not have ended.
    /// @param proposal Number of proposal in `proposals` mapping to cast vote on.
    /// @param approved If 'true', member will cast `yesVotes` onto proposal - if 'false', `noVotes` will be counted.
    /// @param v The recovery byte of the signature.
    /// @param r Half of the ECDSA signature pair.
    /// @param s Half of the ECDSA signature pair.
    function submitVoteWithSig(uint proposal, bool approved, uint8 v, bytes32 r, bytes32 s) external nonReentrant {
        Proposal storage prop = proposals[proposal]; /*alias proposal storage pointers*/
        bytes32 domainSeparator = keccak256(abi.encode(DOMAIN_TYPEHASH, keccak256(bytes(name)), getChainId(), address(this))); /*calculate EIP-712 domain hash*/
        bytes32 structHash = keccak256(abi.encode(BALLOT_TYPEHASH, proposal, approved)); /*calculate EIP-712 struct hash*/
        bytes32 digest = keccak256(abi.encodePacked('\x19\x01', domainSeparator, structHash)); /*calculate EIP-712 digest for signature*/
        address signatory = ecrecover(digest, v, r, s); /*recover signer from hash data*/
        require(signatory != address(0),'!signatory'); /*check signer is not null*/
        uint96 balance = uint96(getPriorVotes(signatory, prop.votingStarts)); /*fetch & gas-optimize voting weight at proposal creation time*/
        require(prop.votingEnds >= block.timestamp,'ended'); /*check voting period has not ended*/
        unchecked {
            if (approved) { /*if `approved`, cast delegated balance `yesVotes` to proposal*/
                prop.yesVotes += balance; members[signatory].highestIndexYesVote = proposal;
            } else { /*otherwise, cast delegated balance `noVotes` to proposal*/
                prop.noVotes += balance;
            }
        }
        members[signatory].voted[proposal] = approved; /*record voting decision to `members` struct per `signatory` account*/
        emit SubmitVote(signatory, balance, proposal, approved); /*emit event reflecting vote*/
    }
        
    // ********************
    // PROCESSING FUNCTIONS
    // ********************
    /// @notice Process `proposal` & execute internal functions based on `flag`[#].
    /// @param proposal Number of proposal in `proposals` mapping to process for execution.
    function processProposal(uint proposal) external nonReentrant {
        Proposal storage prop = proposals[proposal]; /*alias `proposal` storage pointers*/
        _processingReady(proposal, prop); /*validate `proposal` processing requirements*/
        if (prop.yesVotes > prop.noVotes) /*check if `proposal` approved by simple majority of members*/
            if (prop.flags[0]) processActionProposal(prop); /*check `flag`, execute 'action'*/
            else if (prop.flags[1]) processMembershipProposal(prop); /*check `flag`, execute 'membership'*/
            else if (prop.flags[2]) processPeriodProposal(prop); /*check `flag`, execute 'period'*/
            else processWhitelistProposal(prop); /*otherwise, execute 'whitelist'*/
        delete proposals[proposal]; /*delete given proposal struct details for gas refund & the commons*/
        emit ProcessProposal(proposal); /*emit event reflecting that given proposal processed*/
    }
    
    /// @notice Process 'action'[0] proposal.
    function processActionProposal(Proposal memory prop) private returns (bytes memory returnData) {
        for (uint i; i < prop.to.length; i++) 
            (,returnData) = prop.to[i].call{value:prop.value[i]} /*pass ETH value(s), if any*/
            (prop.data[i]); /*execute low-level call(s)*/
    }
    
    /// @notice Process 'membership'[1] proposal.
    function processMembershipProposal(Proposal memory prop) private {
        for (uint i; i < prop.to.length; i++) {
            if (prop.data[i].length == 0) {
                _mintShares(prop.to[i], prop.value[i]); /*grant `to` `value` `shares`*/
            } else {
                uint96 removedBalance = uint96(balanceOf[prop.to[i]]); /*gas-optimize variable*/
                _burnShares(prop.to[i], removedBalance); /*burn all of `to` `shares` & convert into `loot`*/
                _mintLoot(prop.to[i], removedBalance); /*mint equivalent `loot`*/
            }
        }
    }
    
    /// @notice Process 'period'[2] proposal.
    function processPeriodProposal(Proposal memory prop) private {
        if (prop.value[0] != 0) minVotingPeriod = uint32(prop.value[0]); /*if positive, reset min. voting periods to first `value`*/ 
        if (prop.value[1] != 0) maxVotingPeriod = uint32(prop.value[1]); /*if positive, reset max. voting periods to second `value`*/
        if (prop.value[2] != 0) gracePeriod = uint32(prop.value[2]); /*if positive, reset grace period to third `value`*/
        if (prop.value[3] != 0) flashFeeNumerator = prop.value[3]; /*if positive, reset flash loan fee numerator to fourth `value`*/
        prop.value[4] == 0 ? lootPaused = false : lootPaused = true; /*if positive, pause `loot` transfers on fifth `value`*/
        prop.value[5] == 0 ? sharesPaused = false : sharesPaused = true; /*if positive, pause `shares` transfers on sixth `value`*/
    }  
        
    /// @notice Process 'whitelist'[3] proposal.
    function processWhitelistProposal(Proposal memory prop) private {
        for (uint i; i < prop.to.length; i++) 
            if (prop.value[i] == 0 && prop.data.length == 0) { /*if `value` & `data` are null, approve `shamans`*/
                shamans[prop.to[i]] = true; /*add account(s) to `shamans` extensions*/
                } else if (prop.value[i] == 0 && prop.data.length != 0) { /*if `value` is null & `data` is populated, remove `shamans`*/
                    shamans[prop.to[i]] = false; /*remove account(s) from `shamans` extensions*/
                } else if (prop.value[i] != 0 && prop.data.length == 0) { /*if `value` is positive & `data` is null, add `guildTokens`*/
                    if (guildTokens.length != MAX_GUILD_TOKEN_COUNT) guildTokens.push(prop.to[i]); /*push account to `guildTokens` array if within 'MAX'*/
                } else { /*otherwise, remove `guildTokens`*/
                    guildTokens[prop.value[i]] = guildTokens[guildTokens.length - 1]; /*swap-to-delete index with last value*/
                    guildTokens.pop(); /*pop account from `guildTokens` array*/
                }
    }
    
    /*******************
    GUILD MGMT FUNCTIONS
    *******************/
    /// @notice Approve `to` to transfer up to `amount`.
    /// @return Whether or not the approval succeeded.
    function approve(address to, uint amount) external returns (bool){
        allowance[msg.sender][to] = amount; /*adjust `allowance`*/
        emit Approval(msg.sender, to, amount); /*emit event reflecting approval*/
        return true; /*confirm approval with ERC-20 accounting*/
    }
    
    /// @notice Delegate votes from caller to `delegatee`.
    /// @param delegatee The address to delegate votes to.
    function delegate(address delegatee) external {
        _delegate(msg.sender, delegatee);
    }
    
    /// @notice Delegates votes from `signatory` to `delegatee`.
    /// @param delegatee The address to delegate 'votes' to.
    /// @param nonce The contract state required to match the signature.
    /// @param expiry The time at which to expire the signature.
    /// @param v The recovery byte of the signature.
    /// @param r Half of the ECDSA signature pair.
    /// @param s Half of the ECDSA signature pair.
    function delegateBySig(address delegatee, uint nonce, uint expiry, uint8 v, bytes32 r, bytes32 s) external {
        bytes32 domainSeparator = keccak256(abi.encode(DOMAIN_TYPEHASH, keccak256(bytes(name)), getChainId(), address(this))); /*calculate EIP-712 domain hash*/
        unchecked{bytes32 structHash = keccak256(abi.encode(DELEGATION_TYPEHASH, delegatee, nonce, expiry)); /*calculate EIP-712 struct hash*/
        bytes32 digest = keccak256(abi.encodePacked('\x19\x01', domainSeparator, structHash)); /*calculate EIP-712 digest for signature*/
        address signatory = ecrecover(digest, v, r, s); /*recover signer from hash data*/
        require(signatory != address(0),'!signature'); /*check signer is not null*/
        require(nonce == nonces[signatory]++,'!nonce'); /*check given `nonce` is next in `nonces`*/
        require(block.timestamp <= expiry,'expired'); /*check signature is not expired*/
        _delegate(signatory, delegatee);} /*execute delegation*/
    }

    /// @notice Triggers an approval from owner to spends.
    /// @param owner The address to approve from.
    /// @param spender The address to be approved.
    /// @param amount The number of tokens that are approved (2^256-1 means infinite).
    /// @param deadline The time at which to expire the signature.
    /// @param v The recovery byte of the signature.
    /// @param r Half of the ECDSA signature pair.
    /// @param s Half of the ECDSA signature pair.
    function permit(address owner, address spender, uint96 amount, uint deadline, uint8 v, bytes32 r, bytes32 s) external {
        bytes32 domainSeparator = keccak256(abi.encode(DOMAIN_TYPEHASH, keccak256(bytes(name)), getChainId(), address(this))); /*calculate EIP-712 domain hash*/
        unchecked{bytes32 structHash = keccak256(abi.encode(PERMIT_TYPEHASH, owner, spender, amount, nonces[owner]++, deadline)); /*calculate EIP-712 struct hash*/
        bytes32 digest = keccak256(abi.encodePacked('\x19\x01', domainSeparator, structHash)); /*calculate EIP-712 digest for signature*/
        address signatory = ecrecover(digest, v, r, s); /*recover signer from hash data*/
        require(signatory != address(0),'!signature'); /*check signer is not null*/
        require(signatory == owner,'!authorized');} /*check signer is `owner`*/
        require(block.timestamp <= deadline,'expired'); /*check signature is not expired*/
        allowance[owner][spender] = amount; /*adjust `allowance`*/
        emit Approval(owner, spender, amount); /*emit event reflecting approval*/
    }
    
    /// @notice Transfer `amount` tokens from caller to `to`.
    /// @param to The address of destination account.
    /// @param amount The number of tokens to transfer.
    /// @return Whether or not the transfer succeeded.
    function transfer(address to, uint96 amount) external returns (bool) {
        require(!sharesPaused,'!transferable');
        balanceOf[msg.sender] -= amount;
        unchecked{balanceOf[to] += amount;}
        _moveDelegates(msg.sender, to, amount);
        emit Transfer(msg.sender, to, amount);
        return true;
    }
        
    /// @notice Transfer `amount` tokens from `from` to `to`.
    /// @param from The address of the source account.
    /// @param to The address of the destination account.
    /// @param amount The number of tokens to transfer.
    /// @return Whether or not the transfer succeeded.
    function transferFrom(address from, address to, uint96 amount) external returns (bool) {
        require(!sharesPaused,'!transferable');
        if (allowance[from][msg.sender] != type(uint).max) allowance[from][msg.sender] -= amount;
        balanceOf[from] -= amount;
        unchecked{balanceOf[to] += amount;}
        _moveDelegates(from, to, amount);
        emit Transfer(from, to, amount);
        return true;
    }
    
    /// @notice Transfer `amount` `loot` from caller to `to`.
    /// @param to The address of destination account.
    /// @param amount The sum of loot to transfer.
    function transferLoot(address to, uint96 amount) external {
        require(!lootPaused,'!transferable');
        members[msg.sender].loot -= amount;
        unchecked{members[to].loot += amount;}
        emit TransferLoot(msg.sender, to, amount);
    }
    
    /// @notice Flashloan ability that conforms to `IERC3156FlashLender`, as defined in 'https://eips.ethereum.org/EIPS/eip-3156[ERC-3156]'.
    /// @param receiver Address of token receiver that conforms to `IERC3156FlashBorrower` & handles flashloan.
    /// @param token The loan currency.
    /// @param amount The amount of tokens lent.
    /// @param data Arbitrary data structure, intended to contain user-defined parameters.
    function flashLoan(
        address receiver,
        address token,
        uint amount,
        bytes calldata data
    ) external returns (bool success) {
        uint fee = flashFee(token, amount);
        _safeTransfer(token, receiver, amount);
        (,bytes memory returnData) = receiver.call(abi.encodeWithSelector(0x23e30c8b, msg.sender, token, amount, fee, data)); /*'onFlashLoan(address,address,uint,uint,bytes)'*/
        bytes32 flashData = abi.decode(returnData, (bytes32));
        require(flashData == keccak256('ERC3156FlashBorrower.onFlashLoan'),'Callback failed'); /*checks flash loan success*/
        _safeTransferFrom(token, receiver, address(this), amount + fee);
        return true;
    }
    
    /// @notice Process member burn of `shares` and/or `loot` to claim 'fair share' of `guildTokens`.
    /// @param lootToBurn Baal pure economic weight to burn.
    /// @param sharesToBurn Baal voting weight to burn.
    function ragequit(address to, uint96 lootToBurn, uint96 sharesToBurn) external nonReentrant {
        require(proposals[members[msg.sender].highestIndexYesVote].votingEnds == 0,'processed'); /*check highest index proposal member approved has processed*/
        for (uint i; i < guildTokens.length; i++) {
            (,bytes memory balanceData) = guildTokens[i].staticcall(abi.encodeWithSelector(0x70a08231, address(this))); /*get Baal token balances - 'balanceOf(address)'*/
            uint balance = abi.decode(balanceData, (uint)); /*decode Baal token balances for calculation*/
            uint amountToRagequit = ((lootToBurn + sharesToBurn) * balance) / totalSupply; /*calculate 'fair shair' claims*/
            if (amountToRagequit != 0) { /*gas optimization to allow higher maximum token limit*/
                _safeTransfer(guildTokens[i], to, amountToRagequit); /*execute 'safe' token transfer*/
            }
        }
        if (lootToBurn != 0) /*gas optimization*/ 
            _burnLoot(msg.sender, lootToBurn); /*subtract `loot` from caller account & Baal totals*/
        if (sharesToBurn != 0) /*gas optimization*/ 
            _burnShares(msg.sender, sharesToBurn);  /*subtract `shares` from caller account with erc20 accounting*/
        emit Ragequit(msg.sender, to, lootToBurn, sharesToBurn); /*event reflects claims made against Baal*/
    }

    /***************
    GETTER FUNCTIONS
    ***************/
    /// @notice Internal function to return chain identifier per ERC-155.
    function getChainId() private view returns (uint chainId) {
        assembly {
            chainId := chainid()
        }
    }
    
    /// @notice Gets the current delegated 'vote' balance for `account`.
    function getCurrentVotes(address account) external view returns (uint96) {
        uint nCheckpoints = numCheckpoints[account];
        return nCheckpoints > 0 ? checkpoints[account][nCheckpoints - 1].votes : 0;
    }
    
    /// @notice Determine the prior number of votes for `account` as of `blockNumber`.
    function getPriorVotes(address account, uint blockNumber) public view returns (uint96) {
        require(blockNumber < block.number,'!determined');
        uint nCheckpoints = numCheckpoints[account];
        if (nCheckpoints == 0) {return 0;}
        if (checkpoints[account][nCheckpoints - 1].fromBlock <= blockNumber) {return checkpoints[account][nCheckpoints - 1].votes;}
        if (checkpoints[account][0].fromBlock > blockNumber) {return 0;}
        uint lower = 0; uint upper = nCheckpoints - 1;
        while (upper > lower){
            uint center = upper - (upper - lower) / 2;
            Checkpoint memory cp = checkpoints[account][center];
            if (cp.fromBlock == blockNumber) {return cp.votes;} 
            else if (cp.fromBlock < blockNumber) {lower = center;
            } else {upper = center - 1;}}
        return checkpoints[account][lower].votes;
    }
    
    /// @notice Returns array list of approved `guildTokens` in Baal for {ragequit}.
    function getGuildTokens() external view returns (address[] memory tokens) {
        tokens = guildTokens;
    }

    /// @notice Returns 'flags' for given Baal `proposal` describing type ('action'[0], 'membership'[1], 'period'[2], 'whitelist'[3]).
    function getProposalFlags(uint proposal) external view returns (bool[4] memory flags) {
        flags = proposals[proposal].flags;
    }
    
    /// @notice Returns true/false 'vote' by a given `account` on Baal `proposal` to indicate whether `approved`.
    function getProposalVotes(address account, uint proposal) external view returns (bool vote) {
        vote = members[account].voted[proposal];
    }
    
    /// @dev The fee to be charged for a given loan.
    /// @param amount The amount of tokens lent.
    /// @return fee The `fee` amount of 'token' to be charged for the loan, on top of the returned principal.
    function flashFee(address, uint amount) public view returns (uint fee) {
        fee = amount * flashFeeNumerator / 10000; /*Calculate fee - precision factor `10000` derived from ERC-3156 'Flash Loan Reference'*/
    }
    
    /// @dev The amount of currency available to be lent.
    /// @param token The loan currency.
    /// @return amount The `amount` of `token` that can be borrowed.
    function maxFlashLoan(address token) external view returns (uint amount) {
        (,bytes memory balanceData) = token.staticcall(abi.encodeWithSelector(0x70a08231, address(this))); /*get Baal token balance - 'balanceOf(address)'*/
        amount = abi.decode(balanceData, (uint)); /*decode Baal token balance for calculation*/
    }

    /***************
    HELPER FUNCTIONS
    ***************/
    /// @notice Deposits ETH sent to Baal.
    receive() external payable {}
    
    /// @notice Provides confirmation for 'safe' ERC-721 (NFT) transfers to Baal.
    function onERC721Received(address, address, uint, bytes calldata) external pure returns (bytes4 sig) {
        sig = 0x150b7a02; /*'onERC721Received(address,address,uint,bytes)'*/
    }
    
    /// @notice Provides confirmation for 'safe' ERC-1155 transfers to Baal.
    function onERC1155Received(address, address, uint, uint, bytes calldata) external pure returns (bytes4 sig) {
        sig = 0xf23a6e61; /*'onERC1155Received(address,address,uint,uint,bytes)'*/
    }
    
    /// @notice Provides confirmation for 'safe' batch ERC-1155 transfers to Baal.
    function onERC1155BatchReceived(address, address, uint[] calldata, uint[] calldata, bytes calldata) external pure returns (bytes4 sig) {
        sig = 0xbc197c81; /*'onERC1155BatchReceived(address,address,uint[],uint[],bytes)'*/
    }
    
    function _delegate(address delegator, address delegatee) private {
        address currentDelegate = delegates[delegator];
        delegates[delegator] = delegatee;
        emit DelegateChanged(delegator, currentDelegate, delegatee);
        _moveDelegates(currentDelegate, delegatee, uint96(balanceOf[delegator]));
    }
    
    function _moveDelegates(address srcRep, address dstRep, uint96 amount) private {
        if (srcRep != dstRep && amount != 0) {
            if (srcRep != address(0)) {
                uint srcRepNum = numCheckpoints[srcRep];
                uint96 srcRepOld = srcRepNum > 0 ? checkpoints[srcRep][srcRepNum - 1].votes : 0;
                uint96 srcRepNew = srcRepOld - amount;
                _writeCheckpoint(srcRep, srcRepNum, srcRepOld, srcRepNew);
            }
            if (dstRep != address(0)) {
                uint dstRepNum = numCheckpoints[dstRep];
                uint96 dstRepOld = dstRepNum > 0 ? checkpoints[dstRep][dstRepNum - 1].votes : 0;
                uint96 dstRepNew = dstRepOld + amount;
                _writeCheckpoint(dstRep, dstRepNum, dstRepOld, dstRepNew);
            }
        }
    }

    function _writeCheckpoint(address delegatee, uint nCheckpoints, uint96 oldVotes, uint96 newVotes) private {
        uint32 blockNumber = uint32(block.number);
        if (nCheckpoints > 0 && checkpoints[delegatee][nCheckpoints - 1].fromBlock == blockNumber) {
          checkpoints[delegatee][nCheckpoints - 1].votes = newVotes;
        } else {
          checkpoints[delegatee][nCheckpoints] = Checkpoint(blockNumber, newVotes);
          numCheckpoints[delegatee] = nCheckpoints + 1;
        }
        emit DelegateVotesChanged(delegatee, oldVotes, newVotes);
    }
    
    /// @notice Internal burn function for Baal `loot`.
    function _burnLoot(address from, uint96 loot) private {
        members[from].loot -= loot; /*subtract `loot` for `from` account*/
        totalLoot -= loot; /*subtract from total Baal `loot`*/
        emit TransferLoot(from, address(0), loot); /*emit event reflecting burn of `loot`*/
    }
    
    /// @notice Internal burn function for Baal `shares`.
    function _burnShares(address from, uint96 shares) private {
        balanceOf[from] -= shares; /*subtract `shares` for `from` account*/
        totalSupply -= shares; /*subtract from total Baal `shares`*/
        emit Transfer(from, address(0), shares); /*emit event reflecting burn of `shares` with erc20 accounting*/
    }
    
    /// @notice Internal minting function for Baal `loot`.
    function _mintLoot(address to, uint96 loot) private {
        members[to].loot += loot; /*add `loot` for `to` account*/
        totalLoot += loot; /*add to total Baal `loot`*/
        emit TransferLoot(address(0), to, loot); /*emit event reflecting mint of `loot`*/
    }
    
    /// @notice Internal minting function for Baal `shares`.
    function _mintShares(address to, uint96 shares) private {
        balanceOf[to] += shares; /*add `shares` for `to` account*/
        totalSupply += shares; /*add to total Baal `shares`*/
        emit Transfer(address(0), to, shares); /*emit event reflecting mint of `shares` with erc20 accounting*/
    }
 
    /// @notice Internal check to validate proposal processing requirements. 
    function _processingReady(uint proposal, Proposal memory prop) private view returns (bool ready) {
        unchecked {
            require(proposal <= proposalCount,'!exist'); /*check proposal exists*/
            require(prop.votingEnds + gracePeriod <= block.timestamp,'!ended'); /*check voting period has ended*/
            require(proposals[proposal - 1].votingEnds == 0,'prev!processed'); /*check previous proposal has processed by deletion*/
            require(proposals[proposal].votingEnds != 0,'processed'); /*check given proposal has not yet processed by deletion*/
            if (summonerCount == 1) ready = true; /*if single membership, process early*/
            else if (prop.yesVotes > totalSupply / 2) ready = true; /*process early if majority member support*/
            else if (prop.votingEnds >= block.timestamp) ready = true; /*otherwise, process if voting period done*/
        }
    }
    
    /// @notice Provides 'safe' {transfer} for tokens that do not consistently return true/false.
    /// @param token Address of ERC-20 token.
    /// @param to The address of destination account.
    /// @param amount The number of tokens to transfer.
    function _safeTransfer(address token, address to, uint amount) private {
        (bool success, bytes memory data) = token.call(abi.encodeWithSelector(0xa9059cbb, to, amount)); /*'transfer(address,uint)'*/
        require(success && (data.length == 0 || abi.decode(data, (bool))),'transfer failed'); /*checks success & allows non-conforming transfers*/
    }

    /// @notice Provides 'safe' {transferFrom} for tokens that do not consistently return true/false.
    /// @param token Address of ERC-20 token.
    /// @param from The address of the source account.
    /// @param to The address of destination account.
    /// @param amount The number of tokens to transfer.
    function _safeTransferFrom(address token, address from, address to, uint amount) private {
        (bool success, bytes memory data) = token.call(abi.encodeWithSelector(0x23b872dd, from, to, amount)); /*'transferFrom(address,address,uint)'*/
        require(success && (data.length == 0 || abi.decode(data, (bool))),'transferFrom failed'); /*checks success & allows non-conforming transfers*/
    }
=======
pragma solidity 0.8.6;

/// @title Baal
/// @notice Maximalized minimalist guild contract inspired by Moloch DAO framework.
contract Baal {
  address[] guildTokens; /*array list of erc20 tokens approved on summoning or by whitelist[3] `proposals` for {ragequit} claims*/
  address[] memberList; /*array list of `members` summoned or added by membership[1] `proposals`*/
  uint256 public proposalCount; /*counter for total `proposals` submitted*/
  uint256 public totalLoot; /*counter for total loot economic weight held by accounts*/
  uint256 public totalSupply; /*counter for total `members` voting shares with erc20 accounting*/
  uint96 totalSharesAndLoot; /*internal counter for total 'loot' & 'shares' in Baal for {ragequit}*/
  uint32 public gracePeriod; /*time delay after proposal voting period for processing*/
  uint32 public minVotingPeriod; /*minimum period for voting in seconds - amendable through period[2] proposal*/
  uint32 public maxVotingPeriod; /*maximum period for voting in seconds - amendable through period[2] proposal*/
  bool public lootPaused; /*tracks transferability of loot economic weight - amendable through period[2] proposal*/
  bool public sharesPaused; /*tracks transferability of erc20 shares - amendable through period[2] proposal*/
  string public name; /*'name' for erc20 shares accounting*/
  string public symbol; /*'symbol' for erc20 shares accounting*/

  uint8 public constant decimals = 18; /*unit scaling factor in erc20 shares accounting - '18' is default to match ETH & common erc20s*/
  bytes32 public constant DOMAIN_TYPEHASH =
    keccak256(
      "EIP712Domain(string name,uint256 chainId,address verifyingContract)"
    ); /*EIP-712 typehash for Baal domain*/
  bytes32 public constant DELEGATION_TYPEHASH =
    keccak256("Delegation(address delegatee,uint256 nonce,uint256 expiry)"); /*EIP-712 typehash for delegation struct*/
  bytes32 public constant PERMIT_TYPEHASH =
    keccak256(
      "Permit(address owner,address spender,uint256 value,uint256 nonce,uint256 deadline)"
    ); /*EIP-712 typehash for EIP-2612 {permit}*/

  mapping(address => mapping(address => uint256)) public allowance; /*maps approved pulls of shares with erc20 accounting*/
  mapping(address => uint256) public balanceOf; /*maps `members` accounts to shares with erc20 accounting*/
  mapping(address => mapping(uint32 => Checkpoint)) public checkpoints; /*maps record of vote checkpoints for each account by index*/
  mapping(address => uint32) public numCheckpoints; /*maps number of checkpoints for each account*/
  mapping(address => address) public delegates; /*maps record of each account's delegate*/
  mapping(address => bool) public minions; /*maps contracts approved in whitelist[3] proposals for {memberAction} that mints or burns shares*/
  mapping(address => Member) public members; /*maps `members` accounts to struct details*/
  mapping(address => uint256) public nonces; /*maps record of states for signing & validating signatures*/
  mapping(uint256 => Proposal) public proposals; /*maps `proposalCount` to struct details*/

  event SummonComplete(
    address[] minions,
    address[] guildTokens,
    address[] summoners,
    uint96[] loot,
    uint96[] shares,
    uint256 minVotingPeriod,
    uint256 maxVotingPeriod,
    string name,
    string symbol,
    bool transferableLoot,
    bool transferableShares
  ); /*emits after Baal summoning*/
  event SubmitProposal(
    bytes32 indexed id,
    address[] to,
    uint96[] value,
    uint32 votingPeriod,
    uint256 indexed proposal,
    uint8 indexed flag,
    bytes[] data,
    bytes32 details
  ); /*emits after proposal submitted*/
  event SubmitVote(
    address indexed member,
    uint256 balance,
    uint256 indexed proposal,
    uint8 indexed vote
  ); /*emits after vote submitted on proposal*/
  event ProcessProposal(uint256 indexed proposal); /*emits when proposal is processed & executed*/
  event Ragequit(
    address indexed memberAddress,
    address to,
    uint96 lootToBurn,
    uint96 sharesToBurn
  ); /*emits when callers burn Baal shares and/or loot for a given `to` account*/
  event Approval(
    address indexed owner,
    address indexed spender,
    uint256 amount
  ); /*emits when Baal shares are approved for pulls with erc20 accounting*/
  event Transfer(address indexed from, address indexed to, uint256 amount); /*emits when Baal shares are minted, burned or transferred with erc20 accounting*/
  event TransferLoot(address indexed from, address indexed to, uint256 amount); /*emits when Baal loot is transferred*/
  event DelegateChanged(
    address indexed delegator,
    address indexed fromDelegate,
    address indexed toDelegate
  ); /*emits when an account changes its delegate*/
  event DelegateVotesChanged(
    address indexed delegate,
    uint256 previousBalance,
    uint256 newBalance
  ); /*emits when a delegate account's vote balance changes*/

  /// @dev Reentrancy guard via OpenZeppelin.
  modifier nonReentrant() {
    require(status == 1, "reentrant");
    status = 2;
    _;
    status = 1;
  }
  uint256 status;
  /// @dev Voting & membership containers.
  enum Vote {
    Null,
    Yes,
    No
  }
  struct Checkpoint {
    /*checkpoint for marking number of votes from a given block*/
    uint32 fromBlock;
    uint96 votes;
  }
  struct Member {
    /*Baal membership details*/
    uint96 loot; /*amount of loot held by `members`-can be set on summoning & adjusted via {memberAction}*/
    uint32 highestIndexYesVote; /*highest proposal index # on which the member voted YES*/
    mapping(uint32 => Vote) voted;
  } /* maps vote decisions on proposals by `members` account*/
  struct Proposal {
    /*Baal proposal details*/
    bytes32 id; /* hash of datas */
    uint32 startBlock; /*start block for proposal*/
    uint32 votingEnds; /*termination date for proposal in seconds since unix epoch - derived from `votingPeriod`*/
    uint96 yesVotes; /*counter for `members` 'yes' votes to calculate approval on processing*/
    uint96 noVotes; /*counter for `members` 'no' votes to calculate approval on processing*/
    bool[5] flags; /*flags for proposal type & status - [action, membership, period, whitelist]*/
    bytes32 details;
  } /*context for proposal*/

  /// @notice Summon Baal & create initial array of `members` accounts with voting & loot weights.
  /// @param _minions External contracts approved for {memberAction}.
  /// @param _guildTokens Tokens approved for internal accounting-{ragequit} of shares and/or loot.
  /// @param summoners Accounts to add as `members`.
  /// @param loot Economic weight among `members`.
  /// @param shares Voting weight among `members` (shares also have economic weight).
  /// @param _minVotingPeriod Minimum voting period in seconds for `members` to cast votes on proposals.
  /// @param _maxVotingPeriod Maximum voting period in seconds for `members` to cast votes on proposals.
  /// @param _name Name for erc20 shares accounting.
  /// @param _symbol Symbol for erc20 shares accounting.
  constructor(
    address[] memory _minions,
    address[] memory _guildTokens,
    address[] memory summoners,
    uint96[] memory loot,
    uint96[] memory shares,
    uint32 _minVotingPeriod,
    uint32 _maxVotingPeriod,
    string memory _name,
    string memory _symbol,
    bool _lootPaused,
    bool _sharesPaused
  ) {
    uint96 initialTotalSharesAndLoot;
    unchecked {
      for (uint256 i; i < summoners.length; i++) {
        guildTokens.push(_guildTokens[i]); /*update array of `guildTokens` approved for {ragequit}*/
        memberList.push(summoners[i]); /*push summoners to `members` array*/
        balanceOf[summoners[i]] = shares[i]; /*add shares to summoning `members` account with erc20 accounting*/
        totalLoot += loot[i]; /*add to total Baal loot*/
        totalSupply += shares[i]; /*add to total Baal shares with erc20 accounting*/
        minions[_minions[i]] = true; /*update mapping of approved `minions` in Baal*/
        members[summoners[i]].loot = loot[i]; /*add loot to summoning `members` account*/
        initialTotalSharesAndLoot += (loot[i] + shares[i]); /*set reasonable limit for Baal loot & shares via uint96 max.*/
        _delegate(summoners[i], summoners[i]); /*delegate votes to summoning members by default*/
        emit Transfer(address(0), summoners[i], shares[i]); /*event reflects mint of erc20 shares to summoning `members`*/
      }
    }
    minVotingPeriod = _minVotingPeriod; /*set minimum voting period-adjustable via 'governance'[1] proposal*/
    maxVotingPeriod = _maxVotingPeriod; /*set maximum voting period-adjustable via 'governance'[1] proposal*/
    name = _name; /*set Baal 'name' with erc20 accounting*/
    symbol = _symbol; /*set Baal 'symbol' with erc20 accounting*/
    lootPaused = _lootPaused;
    sharesPaused = _sharesPaused;
    status = 1; /*set reentrancy guard status*/
    emit SummonComplete(
      _minions,
      _guildTokens,
      summoners,
      loot,
      shares,
      _minVotingPeriod,
      _maxVotingPeriod,
      _name,
      _symbol,
      _lootPaused,
      _sharesPaused
    ); /*emit event reflecting Baal summoning completed*/
  }

  /// @notice Execute membership action to mint or burn shares or loot against whitelisted `minions` in consideration of `msg.sender` & given `amount`.
  /// @param minion Whitelisted contract to trigger action.
  /// @param loot Loot involved in external call.
  /// @param shares Shares involved in external call.
  /// @param mint Confirm whether action involves shares or loot request-if `false`, perform burn.
  /// @return lootReaction sharesReaction Loot and/or shares derived from action.
  function memberAction(
    address minion,
    uint256 loot,
    uint256 shares,
    bool mint
  )
    external
    payable
    nonReentrant
    returns (uint96 lootReaction, uint96 sharesReaction)
  {
    require(minions[address(minion)], "!extension"); /*check `extension` is approved*/
    if (mint) {
      (, bytes memory reactionData) = minion.call{ value: msg.value }(
        abi.encodeWithSelector(0xff4c9884, msg.sender, loot, shares) /*fetch 'reaction' mint per inputs*/
      );
      (lootReaction, sharesReaction) = abi.decode(
        reactionData,
        (uint96, uint96) /*decode reactive data*/
      );
      if (lootReaction != 0) {
        unchecked {
          members[msg.sender].loot += lootReaction;
          totalLoot += lootReaction;
        }
        totalSharesAndLoot += lootReaction; /*add loot to `msg.sender` account & Baal totals*/
      }
      if (sharesReaction != 0) {
        unchecked {
          balanceOf[msg.sender] += sharesReaction;
          _moveDelegates(address(0), msg.sender, sharesReaction);
          totalSupply += sharesReaction;
        }
        totalSharesAndLoot += sharesReaction; /*add shares to `msg.sender` account & Baal total with erc20 accounting*/
      }
      emit Transfer(address(0), msg.sender, sharesReaction); /*emit event reflecting mint of shares or loot with erc20 accounting*/
    } else {
      (, bytes memory reactionData) = minion.call{ value: msg.value }(
        abi.encodeWithSelector(0xff4c9884, msg.sender, loot, shares)
      ); /*fetch 'reaction' burn per inputs*/
      (lootReaction, sharesReaction) = abi.decode(
        reactionData,
        (uint96, uint96)
      ); /*decode reactive data*/
      if (lootReaction != 0) {
        unchecked {
          members[msg.sender].loot -= lootReaction;
          totalLoot -= lootReaction;
        }
        totalSharesAndLoot -= lootReaction;
      } /*subtract loot from `msg.sender` account & Baal totals*/
      if (sharesReaction != 0) {
        unchecked {
          balanceOf[msg.sender] -= sharesReaction;
          _moveDelegates(msg.sender, address(0), sharesReaction);
          totalSupply -= sharesReaction;
        }
        totalSharesAndLoot -= sharesReaction;
      } /*subtract shares from `msg.sender` account & Baal total with erc20 accounting*/
      emit Transfer(msg.sender, address(0), sharesReaction); /*emit event reflecting burn of shares or loot with erc20 accounting*/
    }
  }

  /*****************
    PROPOSAL FUNCTIONS
    *****************/
  /// @notice Submit proposal to Baal `members` for approval within voting period - proposer must be registered member.
  /// @param to Account that receives low-level call `data` & ETH `value` - if `membership`[2] flag, the account that will receive `value` shares - if `removal` (3), the account that will lose `value` shares.
  /// @param value ETH sent from Baal to execute approved proposal low-level call.
  /// @param data Raw data sent to `target` account for low-level call.
  /// @param details Context for proposal.
  /// @return proposal Count for submitted proposal.
  function submitProposal(
    address[] calldata to,
    uint96[] calldata value,
    uint32 votingPeriod,
    uint8 flag,
    bytes[] calldata data,
    bytes32 details
  ) external nonReentrant returns (uint256 proposal) {
    require(
      votingPeriod >= minVotingPeriod && votingPeriod <= maxVotingPeriod,
      "!votingPeriod"
    );
    require(
      to.length == value.length && value.length == data.length,
      "!arrays"
    );
    require(to.length <= 10, "array max"); /*limit executable actions to help avoid block gas limit errors on processing*/
    require(flag <= 5, "!flag"); /*check flag is in bounds*/
    bool[5] memory flags; /*plant flags - [action, governance, membership]*/
    bytes32 id = hashOperation(to, value, data);
    flags[flag] = true; /*flag proposal type for struct storage*/
    proposalCount++; /*increment total proposal counter*/
    unchecked {
      proposals[proposalCount] = Proposal(
        id,
        uint32(block.number),
        uint32(block.timestamp) + votingPeriod,
        0,
        0,
        flags,
        details
      ); /*push params into proposal struct - start voting period timer*/
    }
    emit SubmitProposal(
      id,
      to,
      value,
      votingPeriod,
      proposal,
      flag,
      data,
      details
    ); /*emit event reflecting proposal submission*/
  }

  /// @notice Submit vote-proposal must exist & voting period must not have ended-non-member can cast `0` vote to signal.
  /// @param proposal Number of proposal in `proposals` mapping to cast vote on.
  /// @param uintVote If '1', member will cast `yesVotes` onto proposal-if '2', `noVotes` will be counted.
  function submitVote(uint32 proposal, uint8 uintVote) external nonReentrant {
    Proposal storage prop = proposals[proposal]; /*alias proposal storage pointers*/
    Vote vote = Vote(uintVote); /*alias uintVote*/
    uint256 balance = getPriorVotes(msg.sender, prop.startBlock); /*gas-optimize variable*/
    require(prop.votingEnds >= block.timestamp, "ended"); /*check voting period has not ended*/
    require(members[msg.sender].voted[proposal] == Vote.Null, "voted"); /*check caller has not already voted*/
    if (vote == Vote.Yes) prop.yesVotes += uint96(balance);
    members[msg.sender].highestIndexYesVote = proposal; /*cast delegated balance 'yes' votes to proposal*/
    if (vote == Vote.No) prop.noVotes += uint96(balance); /*cast delegated balance 'no' votes to proposal*/
    members[msg.sender].voted[proposal] = vote; /*record vote to member struct per account*/
    emit SubmitVote(msg.sender, balance, proposal, uintVote); /*emit event reflecting proposal vote submission*/
  }

  // ********************
  // PROCESSING FUNCTIONS
  // ********************
  /// @notice Process 'proposal' & execute internal functions based on 'flag'[#].
  /// @param proposal Number of proposal in `proposals` mapping to process for execution.
  function processProposal(
    uint32 proposal,
    address[] calldata to,
    uint96[] calldata value,
    bytes[] calldata data
  ) external nonReentrant {
    Proposal storage prop = proposals[proposal]; /*alias `proposal` storage pointers*/
    bytes32 id = hashOperation(to, value, data);
    require(id == prop.id, "data does not match");
    _processingReady(proposal, prop); /*validate `proposal` processing requirements*/
    if (prop.yesVotes > prop.noVotes) {
      /*check if `proposal` approved by simple majority of members*/
      if (prop.flags[0]) {
        processActionProposal(to, value, data); /*check 'flag', execute 'action'*/
      } else if (prop.flags[1]) {
        processMemberProposal(to, value, data); /*check 'flag', execute 'membership'*/
      } else if (prop.flags[2]) {
        processPeriodProposal(value); /*check 'flag', execute 'period'*/
      } else {
        processWhitelistProposal(to, value, data); /*otherwise, execute 'whitelist'*/
      }
    }
    delete proposals[proposal]; /*delete given proposal struct details for gas refund & the commons*/
    emit ProcessProposal(proposal); /*emit event reflecting proposal processed*/
  }

  /// @notice Process 'action'[0] proposal.
  function processActionProposal(
    address[] calldata to,
    uint96[] calldata value,
    bytes[] calldata data
  ) private returns (bytes memory reactionData) {
    unchecked {
      for (uint256 i; i < to.length; i++) {
        /*execute low-level call(s)*/
        (, reactionData) = to[i].call{ value: value[i] }(data[i]);
      }
    }
  }

  /// @notice Process 'membership'[1] proposal.
  function processMemberProposal(
    address[] calldata to,
    uint96[] calldata value,
    bytes[] calldata data
  ) private {
    for (uint256 i; i < to.length; i++) {
      if (data.length == 0) {
        if (balanceOf[msg.sender] == 0) memberList.push(to[i]); /*update membership list if new*/
        unchecked {
          balanceOf[to[i]] += value[i]; /*add to `target` member votes*/
          _moveDelegates(address(0), to[i], value[i]);
          totalSupply += value[i]; /*add to total member votes*/
        }
        totalSharesAndLoot += value[i]; /*add to Baal totals - uint96 max check included*/
        emit Transfer(address(0), to[i], value[i]); /*event reflects mint of erc20 votes*/
      } else {
        memberList[value[i]] = memberList[(memberList.length - 1)];
        memberList.pop(); /*swap & pop removed & last member listings*/
        uint256 removedBalance = balanceOf[to[i]]; /*gas-optimize variable*/
        _moveDelegates(address(0), to[i], uint96(removedBalance));
        unchecked {
          totalSupply -= removedBalance; /*subtract from total Baal shares with erc20 accounting*/
          totalLoot += removedBalance; /*add to total Baal loot*/
        }
        totalSharesAndLoot -= uint96(removedBalance); /*subtract from Baal totals*/
        balanceOf[to[i]] -= value[i]; /*subtract member votes*/
        members[to[i]].loot += uint96(removedBalance); /*add loot per removed share balance*/
        emit Transfer(to[i], address(0), value[i]); /*event reflects burn of erc20 votes*/
      }
    }
  }

  /// @notice Process 'period'[2] proposal.
  function processPeriodProposal(uint96[] calldata value) private {
    if (value[0] != 0) minVotingPeriod = uint32(value[0]);
    if (value[1] != 0) maxVotingPeriod = uint32(value[1]);
    if (value[2] != 0) gracePeriod = uint32(value[2]); /*if positive, reset voting periods to relative `value`s*/
    value[3] == 0 ? lootPaused = false : lootPaused = true;
    value[4] == 0 ? sharesPaused = false : sharesPaused = true;
    /*if positive, pause loot &or shares transfers on fourth &or fifth `values`*/
  }

  /// @notice Process 'whitelist'[3] proposal.
  function processWhitelistProposal(
    address[] calldata to,
    uint96[] calldata value,
    bytes[] calldata data
  ) private {
    unchecked {
      for (uint8 i; i < to.length; i++)
        if (value[i] == 0 && data.length == 0) {
          minions[to[i]] = true; /*add account to 'minions' extensions*/
        } else if (value[i] == 0 && data.length != 0) {
          minions[to[i]] = false; /*remove account from 'minions' extensions*/
        } else if (value[i] != 0 && data.length == 0) {
          guildTokens.push(to[i]); /*push account to `guildTokens` array*/
        } else {
          guildTokens[value[i]] = guildTokens[guildTokens.length - 1];
          guildTokens.pop(); /*pop account from `guildTokens` array after swapping last value*/
        }
    }
  }

  /// @notice Process member 'ragequit'.
  /// @param lootToBurn Baal pure economic weight to burn to claim 'fair share' of `guildTokens`.
  /// @param sharesToBurn Baal voting weight to burn to claim 'fair share' of `guildTokens`.
  /// @return successes Logs transfer results of claimed `guildTokens` - because direct transfers, we want to skip & continue over failures.
  function ragequit(
    address to,
    uint96 lootToBurn,
    uint96 sharesToBurn
  ) external nonReentrant returns (bool[] memory successes) {
    require(
      members[msg.sender].highestIndexYesVote < proposalCount,
      "highestIndexYesVote!processed"
    ); /*highest index proposal member voted YES on must process first*/
    for (uint256 i; i < guildTokens.length; i++) {
      (, bytes memory balanceData) = guildTokens[i].staticcall(
        abi.encodeWithSelector(0x70a08231, address(this))
      ); /*get Baal token balances - 'balanceOf(address)'*/
      uint256 balance = abi.decode(balanceData, (uint256)); /*decode Baal token balances for calculation*/
      uint256 amountToRagequit = ((lootToBurn + sharesToBurn) * balance) /
        totalSupply; /*calculate fair shair claims*/
      if (amountToRagequit != 0) {
        /*gas optimization to allow higher maximum token limit*/
        (bool success, ) = guildTokens[i].call(
          abi.encodeWithSelector(0xa9059cbb, to, amountToRagequit)
        );
        successes[i] = success;
      }
    } /*execute token calls - 'transfer(address,uint)'*/
    if (lootToBurn != 0)
      /*gas optimization*/
      members[msg.sender].loot -= lootToBurn; /*subtract loot from caller account*/
    totalLoot -= lootToBurn; /*subtract from total Baal loot*/
    if (sharesToBurn != 0)
      /*gas optimization*/
      balanceOf[msg.sender] -= sharesToBurn; /*subtract shares from caller account with erc20 accounting*/
    _moveDelegates(msg.sender, address(0), sharesToBurn);
    totalSupply -= sharesToBurn; /*subtract from total Baal shares with erc20 accounting*/
    emit Ragequit(msg.sender, to, lootToBurn, sharesToBurn); /*event reflects claims made against Baal*/
  }

  /*******************
    GUILD ACCT FUNCTIONS
    *******************/
  /// @notice Approve `to` to transfer up to `amount`.
  /// @return Whether or not the approval succeeded.
  function approve(address to, uint256 amount) external returns (bool) {
    allowance[msg.sender][to] = amount;
    emit Approval(msg.sender, to, amount);
    return true;
  }

  /// @notice Delegate votes from `msg.sender` to `delegatee`.
  /// @param delegatee The address to delegate votes to.
  function delegate(address delegatee) external {
    _delegate(msg.sender, delegatee);
  }

  /// @notice Delegates votes from signatory to `delegatee`.
  /// @param delegatee The address to delegate votes to.
  /// @param nonce The contract state required to match the signature.
  /// @param expiry The time at which to expire the signature.
  /// @param v The recovery byte of the signature.
  /// @param r Half of the ECDSA signature pair.
  /// @param s Half of the ECDSA signature pair.
  function delegateBySig(
    address delegatee,
    uint256 nonce,
    uint256 expiry,
    uint8 v,
    bytes32 r,
    bytes32 s
  ) external {
    bytes32 domainSeparator = keccak256(
      abi.encode(
        DOMAIN_TYPEHASH,
        keccak256(bytes(name)),
        getChainId(),
        address(this)
      )
    );
    bytes32 structHash = keccak256(
      abi.encode(DELEGATION_TYPEHASH, delegatee, nonce, expiry)
    );
    bytes32 digest = keccak256(
      abi.encodePacked("\x19\x01", domainSeparator, structHash)
    );
    address signatory = ecrecover(digest, v, r, s);
    require(signatory != address(0), "!signature");
    require(nonce == nonces[signatory]++, "!nonce");
    require(block.timestamp <= expiry, "expired");
    _delegate(signatory, delegatee);
  }

  /// @notice Triggers an approval from owner to spends.
  /// @param owner The address to approve from.
  /// @param spender The address to be approved.
  /// @param amount The number of tokens that are approved (2^256-1 means infinite).
  /// @param deadline The time at which to expire the signature.
  /// @param v The recovery byte of the signature.
  /// @param r Half of the ECDSA signature pair.
  /// @param s Half of the ECDSA signature pair.
  function permit(
    address owner,
    address spender,
    uint256 amount,
    uint256 deadline,
    uint8 v,
    bytes32 r,
    bytes32 s
  ) external {
    bytes32 domainSeparator = keccak256(
      abi.encode(
        DOMAIN_TYPEHASH,
        keccak256(bytes(name)),
        getChainId(),
        address(this)
      )
    );
    unchecked {
      bytes32 structHash = keccak256(
        abi.encode(
          PERMIT_TYPEHASH,
          owner,
          spender,
          amount,
          nonces[owner]++,
          deadline
        )
      );
      bytes32 digest = keccak256(
        abi.encodePacked("\x19\x01", domainSeparator, structHash)
      );
      address signatory = ecrecover(digest, v, r, s);
      require(signatory != address(0), "!signature");
      require(signatory == owner, "!authorized");
    }
    require(block.timestamp <= deadline, "expired");
    allowance[owner][spender] = amount;
    emit Approval(owner, spender, amount);
  }

  /// @notice Transfer `amount` tokens from `msg.sender` to `to`.
  /// @param to The address of destination account.
  /// @param amount The number of tokens to transfer.
  /// @return Whether or not the transfer succeeded.
  function transfer(address to, uint256 amount) external returns (bool) {
    require(!sharesPaused, "!transferable");
    balanceOf[msg.sender] -= amount;
    _moveDelegates(msg.sender, to, uint96(amount));
    unchecked {
      balanceOf[to] += amount;
    }
    emit Transfer(msg.sender, to, amount);
    return true;
  }

  /// @notice Transfer `amount` loot from `msg.sender` to `to`.
  /// @param to The address of destination account.
  /// @param amount The number of loot units to transfer.
  function transferLoot(address to, uint96 amount) external {
    require(!lootPaused, "!transferable");
    members[msg.sender].loot -= amount;
    unchecked {
      members[to].loot += amount;
    }
    emit TransferLoot(msg.sender, to, amount);
  }

  /// @notice Transfer `amount` tokens from `src` to `dst`.
  /// @param from The address of the source account.
  /// @param to The address of the destination account.
  /// @param amount The number of tokens to transfer.
  /// @return Whether or not the transfer succeeded.
  function transferFrom(
    address from,
    address to,
    uint256 amount
  ) external returns (bool) {
    require(sharesPaused, "!transferable");
    if (allowance[from][msg.sender] != type(uint256).max)
      allowance[from][msg.sender] -= amount;
    balanceOf[from] -= amount;
    balanceOf[to] += amount;
    _moveDelegates(from, to, uint96(amount));
    emit Transfer(from, to, amount);
    return true;
  }

  /***************
    GETTER FUNCTIONS
    ***************/
  /// @notice Returns array list of approved `guildTokens` in Baal for {ragequit}.
  function getGuildTokens() external view returns (address[] memory tokens) {
    tokens = guildTokens;
  }

  /// @notice Returns array list of registered `members` accounts in Baal.
  function getMemberList() external view returns (address[] memory membership) {
    membership = memberList;
  }

  /// @notice Internal function to return chain identifier per ERC-155.
  function getChainId() private view returns (uint256 chainId) {
    assembly {
      chainId := chainid()
    }
  }

  /// @notice Gets the current votes balance for `account`.
  function getCurrentVotes(address account) external view returns (uint96) {
    uint32 nCheckpoints = numCheckpoints[account];
    return nCheckpoints > 0 ? checkpoints[account][nCheckpoints - 1].votes : 0;
  }

  /// @notice Determine the prior number of votes for `account` as of `blockNumber`.
  function getPriorVotes(address account, uint256 blockNumber)
    public
    view
    returns (uint96)
  {
    require(
      blockNumber < block.number,
      "Comp::getPriorVotes: not yet determined"
    );
    uint32 nCheckpoints = numCheckpoints[account];
    if (nCheckpoints == 0) {
      return 0;
    }
    if (checkpoints[account][nCheckpoints - 1].fromBlock <= blockNumber) {
      return checkpoints[account][nCheckpoints - 1].votes;
    }
    if (checkpoints[account][0].fromBlock > blockNumber) {
      return 0;
    }
    uint32 lower = 0;
    uint32 upper = nCheckpoints - 1;
    while (upper > lower) {
      uint32 center = upper - (upper - lower) / 2;
      Checkpoint memory cp = checkpoints[account][center];
      if (cp.fromBlock == blockNumber) {
        return cp.votes;
      } else if (cp.fromBlock < blockNumber) {
        lower = center;
      } else {
        upper = center - 1;
      }
    }
    return checkpoints[account][lower].votes;
  }

  /// @notice Returns 'flags' for given Baal `proposal` describing type ('action'[0], 'membership'[1], 'period'[2], 'whitelist'[3]).
  function getProposalFlags(uint256 proposal)
    external
    view
    returns (bool[5] memory flags)
  {
    flags = proposals[proposal].flags;
  }

  /// @notice Returns <uint8> 'vote' by a given `account` on Baal `proposal`.
  function getProposalVotes(address account, uint32 proposal)
    external
    view
    returns (Vote vote)
  {
    vote = members[account].voted[proposal];
  }

  /***************
    HELPER FUNCTIONS
    ***************/
  /// @notice Deposits ETH sent to Baal.
  receive() external payable {}

  function _delegate(address delegator, address delegatee) private {
    address currentDelegate = delegates[delegator];
    delegates[delegator] = delegatee;
    emit DelegateChanged(delegator, currentDelegate, delegatee);
    _moveDelegates(currentDelegate, delegatee, uint96(balanceOf[delegator]));
  }

  function _moveDelegates(
    address srcRep,
    address dstRep,
    uint96 amount
  ) private {
    if (srcRep != dstRep && amount > 0) {
      if (srcRep != address(0)) {
        uint32 srcRepNum = numCheckpoints[srcRep];
        uint96 srcRepOld = srcRepNum > 0
          ? checkpoints[srcRep][srcRepNum - 1].votes
          : 0;
        uint96 srcRepNew = srcRepOld - amount;
        _writeCheckpoint(srcRep, srcRepNum, srcRepOld, srcRepNew);
      }
      if (dstRep != address(0)) {
        uint32 dstRepNum = numCheckpoints[dstRep];
        uint96 dstRepOld = dstRepNum > 0
          ? checkpoints[dstRep][dstRepNum - 1].votes
          : 0;
        uint96 dstRepNew = dstRepOld + amount;
        _writeCheckpoint(dstRep, dstRepNum, dstRepOld, dstRepNew);
      }
    }
  }

  function _writeCheckpoint(
    address delegatee,
    uint32 nCheckpoints,
    uint96 oldVotes,
    uint96 newVotes
  ) private {
    uint32 blockNumber = uint32(block.number);
    if (
      nCheckpoints > 0 &&
      checkpoints[delegatee][nCheckpoints - 1].fromBlock == blockNumber
    ) {
      checkpoints[delegatee][nCheckpoints - 1].votes = newVotes;
    } else {
      checkpoints[delegatee][nCheckpoints] = Checkpoint(blockNumber, newVotes);
      numCheckpoints[delegatee] = nCheckpoints + 1;
    }
    emit DelegateVotesChanged(delegatee, oldVotes, newVotes);
  }

  /// @notice Internal checks to validate basic proposal processing requirements.
  function _processingReady(uint32 proposal, Proposal memory prop)
    private
    view
    returns (bool ready)
  {
    require(proposal <= proposalCount, "!exist"); /*check proposal exists*/
    unchecked {
      require(prop.votingEnds + gracePeriod <= block.timestamp, "!ended"); /*check voting period has ended*/
      require(proposals[proposal - 1].votingEnds == 0, "prev!processed"); /*check previous proposal has processed by deletion*/
    }
    if (memberList.length == 1) {
      ready = true; /*if single membership, process early*/
    } else if (prop.yesVotes > totalSupply / 2) {
      ready = true; /* process early if majority member support*/
    } else if (prop.votingEnds >= block.timestamp) {
      ready = true; /*otherwise, process if voting period done*/
    }
  }

  // helper function to hash data
  function hashOperation(
    address[] calldata targets,
    uint96[] calldata values,
    bytes[] calldata datas
  ) public pure virtual returns (bytes32 hash) {
    return keccak256(abi.encode(targets, values, datas));
  }
>>>>>>> 2119134c
}<|MERGE_RESOLUTION|>--- conflicted
+++ resolved
@@ -7,7 +7,6 @@
 ███      █    █     ▀ 
         █    █        
        ▀    ▀*/
-<<<<<<< HEAD
 pragma solidity >=0.8.0;
 
 /// @notice Interface for Baal {memberAction} that adjusts membership `shares` & `loot`.
@@ -604,798 +603,4 @@
         (bool success, bytes memory data) = token.call(abi.encodeWithSelector(0x23b872dd, from, to, amount)); /*'transferFrom(address,address,uint)'*/
         require(success && (data.length == 0 || abi.decode(data, (bool))),'transferFrom failed'); /*checks success & allows non-conforming transfers*/
     }
-=======
-pragma solidity 0.8.6;
-
-/// @title Baal
-/// @notice Maximalized minimalist guild contract inspired by Moloch DAO framework.
-contract Baal {
-  address[] guildTokens; /*array list of erc20 tokens approved on summoning or by whitelist[3] `proposals` for {ragequit} claims*/
-  address[] memberList; /*array list of `members` summoned or added by membership[1] `proposals`*/
-  uint256 public proposalCount; /*counter for total `proposals` submitted*/
-  uint256 public totalLoot; /*counter for total loot economic weight held by accounts*/
-  uint256 public totalSupply; /*counter for total `members` voting shares with erc20 accounting*/
-  uint96 totalSharesAndLoot; /*internal counter for total 'loot' & 'shares' in Baal for {ragequit}*/
-  uint32 public gracePeriod; /*time delay after proposal voting period for processing*/
-  uint32 public minVotingPeriod; /*minimum period for voting in seconds - amendable through period[2] proposal*/
-  uint32 public maxVotingPeriod; /*maximum period for voting in seconds - amendable through period[2] proposal*/
-  bool public lootPaused; /*tracks transferability of loot economic weight - amendable through period[2] proposal*/
-  bool public sharesPaused; /*tracks transferability of erc20 shares - amendable through period[2] proposal*/
-  string public name; /*'name' for erc20 shares accounting*/
-  string public symbol; /*'symbol' for erc20 shares accounting*/
-
-  uint8 public constant decimals = 18; /*unit scaling factor in erc20 shares accounting - '18' is default to match ETH & common erc20s*/
-  bytes32 public constant DOMAIN_TYPEHASH =
-    keccak256(
-      "EIP712Domain(string name,uint256 chainId,address verifyingContract)"
-    ); /*EIP-712 typehash for Baal domain*/
-  bytes32 public constant DELEGATION_TYPEHASH =
-    keccak256("Delegation(address delegatee,uint256 nonce,uint256 expiry)"); /*EIP-712 typehash for delegation struct*/
-  bytes32 public constant PERMIT_TYPEHASH =
-    keccak256(
-      "Permit(address owner,address spender,uint256 value,uint256 nonce,uint256 deadline)"
-    ); /*EIP-712 typehash for EIP-2612 {permit}*/
-
-  mapping(address => mapping(address => uint256)) public allowance; /*maps approved pulls of shares with erc20 accounting*/
-  mapping(address => uint256) public balanceOf; /*maps `members` accounts to shares with erc20 accounting*/
-  mapping(address => mapping(uint32 => Checkpoint)) public checkpoints; /*maps record of vote checkpoints for each account by index*/
-  mapping(address => uint32) public numCheckpoints; /*maps number of checkpoints for each account*/
-  mapping(address => address) public delegates; /*maps record of each account's delegate*/
-  mapping(address => bool) public minions; /*maps contracts approved in whitelist[3] proposals for {memberAction} that mints or burns shares*/
-  mapping(address => Member) public members; /*maps `members` accounts to struct details*/
-  mapping(address => uint256) public nonces; /*maps record of states for signing & validating signatures*/
-  mapping(uint256 => Proposal) public proposals; /*maps `proposalCount` to struct details*/
-
-  event SummonComplete(
-    address[] minions,
-    address[] guildTokens,
-    address[] summoners,
-    uint96[] loot,
-    uint96[] shares,
-    uint256 minVotingPeriod,
-    uint256 maxVotingPeriod,
-    string name,
-    string symbol,
-    bool transferableLoot,
-    bool transferableShares
-  ); /*emits after Baal summoning*/
-  event SubmitProposal(
-    bytes32 indexed id,
-    address[] to,
-    uint96[] value,
-    uint32 votingPeriod,
-    uint256 indexed proposal,
-    uint8 indexed flag,
-    bytes[] data,
-    bytes32 details
-  ); /*emits after proposal submitted*/
-  event SubmitVote(
-    address indexed member,
-    uint256 balance,
-    uint256 indexed proposal,
-    uint8 indexed vote
-  ); /*emits after vote submitted on proposal*/
-  event ProcessProposal(uint256 indexed proposal); /*emits when proposal is processed & executed*/
-  event Ragequit(
-    address indexed memberAddress,
-    address to,
-    uint96 lootToBurn,
-    uint96 sharesToBurn
-  ); /*emits when callers burn Baal shares and/or loot for a given `to` account*/
-  event Approval(
-    address indexed owner,
-    address indexed spender,
-    uint256 amount
-  ); /*emits when Baal shares are approved for pulls with erc20 accounting*/
-  event Transfer(address indexed from, address indexed to, uint256 amount); /*emits when Baal shares are minted, burned or transferred with erc20 accounting*/
-  event TransferLoot(address indexed from, address indexed to, uint256 amount); /*emits when Baal loot is transferred*/
-  event DelegateChanged(
-    address indexed delegator,
-    address indexed fromDelegate,
-    address indexed toDelegate
-  ); /*emits when an account changes its delegate*/
-  event DelegateVotesChanged(
-    address indexed delegate,
-    uint256 previousBalance,
-    uint256 newBalance
-  ); /*emits when a delegate account's vote balance changes*/
-
-  /// @dev Reentrancy guard via OpenZeppelin.
-  modifier nonReentrant() {
-    require(status == 1, "reentrant");
-    status = 2;
-    _;
-    status = 1;
-  }
-  uint256 status;
-  /// @dev Voting & membership containers.
-  enum Vote {
-    Null,
-    Yes,
-    No
-  }
-  struct Checkpoint {
-    /*checkpoint for marking number of votes from a given block*/
-    uint32 fromBlock;
-    uint96 votes;
-  }
-  struct Member {
-    /*Baal membership details*/
-    uint96 loot; /*amount of loot held by `members`-can be set on summoning & adjusted via {memberAction}*/
-    uint32 highestIndexYesVote; /*highest proposal index # on which the member voted YES*/
-    mapping(uint32 => Vote) voted;
-  } /* maps vote decisions on proposals by `members` account*/
-  struct Proposal {
-    /*Baal proposal details*/
-    bytes32 id; /* hash of datas */
-    uint32 startBlock; /*start block for proposal*/
-    uint32 votingEnds; /*termination date for proposal in seconds since unix epoch - derived from `votingPeriod`*/
-    uint96 yesVotes; /*counter for `members` 'yes' votes to calculate approval on processing*/
-    uint96 noVotes; /*counter for `members` 'no' votes to calculate approval on processing*/
-    bool[5] flags; /*flags for proposal type & status - [action, membership, period, whitelist]*/
-    bytes32 details;
-  } /*context for proposal*/
-
-  /// @notice Summon Baal & create initial array of `members` accounts with voting & loot weights.
-  /// @param _minions External contracts approved for {memberAction}.
-  /// @param _guildTokens Tokens approved for internal accounting-{ragequit} of shares and/or loot.
-  /// @param summoners Accounts to add as `members`.
-  /// @param loot Economic weight among `members`.
-  /// @param shares Voting weight among `members` (shares also have economic weight).
-  /// @param _minVotingPeriod Minimum voting period in seconds for `members` to cast votes on proposals.
-  /// @param _maxVotingPeriod Maximum voting period in seconds for `members` to cast votes on proposals.
-  /// @param _name Name for erc20 shares accounting.
-  /// @param _symbol Symbol for erc20 shares accounting.
-  constructor(
-    address[] memory _minions,
-    address[] memory _guildTokens,
-    address[] memory summoners,
-    uint96[] memory loot,
-    uint96[] memory shares,
-    uint32 _minVotingPeriod,
-    uint32 _maxVotingPeriod,
-    string memory _name,
-    string memory _symbol,
-    bool _lootPaused,
-    bool _sharesPaused
-  ) {
-    uint96 initialTotalSharesAndLoot;
-    unchecked {
-      for (uint256 i; i < summoners.length; i++) {
-        guildTokens.push(_guildTokens[i]); /*update array of `guildTokens` approved for {ragequit}*/
-        memberList.push(summoners[i]); /*push summoners to `members` array*/
-        balanceOf[summoners[i]] = shares[i]; /*add shares to summoning `members` account with erc20 accounting*/
-        totalLoot += loot[i]; /*add to total Baal loot*/
-        totalSupply += shares[i]; /*add to total Baal shares with erc20 accounting*/
-        minions[_minions[i]] = true; /*update mapping of approved `minions` in Baal*/
-        members[summoners[i]].loot = loot[i]; /*add loot to summoning `members` account*/
-        initialTotalSharesAndLoot += (loot[i] + shares[i]); /*set reasonable limit for Baal loot & shares via uint96 max.*/
-        _delegate(summoners[i], summoners[i]); /*delegate votes to summoning members by default*/
-        emit Transfer(address(0), summoners[i], shares[i]); /*event reflects mint of erc20 shares to summoning `members`*/
-      }
-    }
-    minVotingPeriod = _minVotingPeriod; /*set minimum voting period-adjustable via 'governance'[1] proposal*/
-    maxVotingPeriod = _maxVotingPeriod; /*set maximum voting period-adjustable via 'governance'[1] proposal*/
-    name = _name; /*set Baal 'name' with erc20 accounting*/
-    symbol = _symbol; /*set Baal 'symbol' with erc20 accounting*/
-    lootPaused = _lootPaused;
-    sharesPaused = _sharesPaused;
-    status = 1; /*set reentrancy guard status*/
-    emit SummonComplete(
-      _minions,
-      _guildTokens,
-      summoners,
-      loot,
-      shares,
-      _minVotingPeriod,
-      _maxVotingPeriod,
-      _name,
-      _symbol,
-      _lootPaused,
-      _sharesPaused
-    ); /*emit event reflecting Baal summoning completed*/
-  }
-
-  /// @notice Execute membership action to mint or burn shares or loot against whitelisted `minions` in consideration of `msg.sender` & given `amount`.
-  /// @param minion Whitelisted contract to trigger action.
-  /// @param loot Loot involved in external call.
-  /// @param shares Shares involved in external call.
-  /// @param mint Confirm whether action involves shares or loot request-if `false`, perform burn.
-  /// @return lootReaction sharesReaction Loot and/or shares derived from action.
-  function memberAction(
-    address minion,
-    uint256 loot,
-    uint256 shares,
-    bool mint
-  )
-    external
-    payable
-    nonReentrant
-    returns (uint96 lootReaction, uint96 sharesReaction)
-  {
-    require(minions[address(minion)], "!extension"); /*check `extension` is approved*/
-    if (mint) {
-      (, bytes memory reactionData) = minion.call{ value: msg.value }(
-        abi.encodeWithSelector(0xff4c9884, msg.sender, loot, shares) /*fetch 'reaction' mint per inputs*/
-      );
-      (lootReaction, sharesReaction) = abi.decode(
-        reactionData,
-        (uint96, uint96) /*decode reactive data*/
-      );
-      if (lootReaction != 0) {
-        unchecked {
-          members[msg.sender].loot += lootReaction;
-          totalLoot += lootReaction;
-        }
-        totalSharesAndLoot += lootReaction; /*add loot to `msg.sender` account & Baal totals*/
-      }
-      if (sharesReaction != 0) {
-        unchecked {
-          balanceOf[msg.sender] += sharesReaction;
-          _moveDelegates(address(0), msg.sender, sharesReaction);
-          totalSupply += sharesReaction;
-        }
-        totalSharesAndLoot += sharesReaction; /*add shares to `msg.sender` account & Baal total with erc20 accounting*/
-      }
-      emit Transfer(address(0), msg.sender, sharesReaction); /*emit event reflecting mint of shares or loot with erc20 accounting*/
-    } else {
-      (, bytes memory reactionData) = minion.call{ value: msg.value }(
-        abi.encodeWithSelector(0xff4c9884, msg.sender, loot, shares)
-      ); /*fetch 'reaction' burn per inputs*/
-      (lootReaction, sharesReaction) = abi.decode(
-        reactionData,
-        (uint96, uint96)
-      ); /*decode reactive data*/
-      if (lootReaction != 0) {
-        unchecked {
-          members[msg.sender].loot -= lootReaction;
-          totalLoot -= lootReaction;
-        }
-        totalSharesAndLoot -= lootReaction;
-      } /*subtract loot from `msg.sender` account & Baal totals*/
-      if (sharesReaction != 0) {
-        unchecked {
-          balanceOf[msg.sender] -= sharesReaction;
-          _moveDelegates(msg.sender, address(0), sharesReaction);
-          totalSupply -= sharesReaction;
-        }
-        totalSharesAndLoot -= sharesReaction;
-      } /*subtract shares from `msg.sender` account & Baal total with erc20 accounting*/
-      emit Transfer(msg.sender, address(0), sharesReaction); /*emit event reflecting burn of shares or loot with erc20 accounting*/
-    }
-  }
-
-  /*****************
-    PROPOSAL FUNCTIONS
-    *****************/
-  /// @notice Submit proposal to Baal `members` for approval within voting period - proposer must be registered member.
-  /// @param to Account that receives low-level call `data` & ETH `value` - if `membership`[2] flag, the account that will receive `value` shares - if `removal` (3), the account that will lose `value` shares.
-  /// @param value ETH sent from Baal to execute approved proposal low-level call.
-  /// @param data Raw data sent to `target` account for low-level call.
-  /// @param details Context for proposal.
-  /// @return proposal Count for submitted proposal.
-  function submitProposal(
-    address[] calldata to,
-    uint96[] calldata value,
-    uint32 votingPeriod,
-    uint8 flag,
-    bytes[] calldata data,
-    bytes32 details
-  ) external nonReentrant returns (uint256 proposal) {
-    require(
-      votingPeriod >= minVotingPeriod && votingPeriod <= maxVotingPeriod,
-      "!votingPeriod"
-    );
-    require(
-      to.length == value.length && value.length == data.length,
-      "!arrays"
-    );
-    require(to.length <= 10, "array max"); /*limit executable actions to help avoid block gas limit errors on processing*/
-    require(flag <= 5, "!flag"); /*check flag is in bounds*/
-    bool[5] memory flags; /*plant flags - [action, governance, membership]*/
-    bytes32 id = hashOperation(to, value, data);
-    flags[flag] = true; /*flag proposal type for struct storage*/
-    proposalCount++; /*increment total proposal counter*/
-    unchecked {
-      proposals[proposalCount] = Proposal(
-        id,
-        uint32(block.number),
-        uint32(block.timestamp) + votingPeriod,
-        0,
-        0,
-        flags,
-        details
-      ); /*push params into proposal struct - start voting period timer*/
-    }
-    emit SubmitProposal(
-      id,
-      to,
-      value,
-      votingPeriod,
-      proposal,
-      flag,
-      data,
-      details
-    ); /*emit event reflecting proposal submission*/
-  }
-
-  /// @notice Submit vote-proposal must exist & voting period must not have ended-non-member can cast `0` vote to signal.
-  /// @param proposal Number of proposal in `proposals` mapping to cast vote on.
-  /// @param uintVote If '1', member will cast `yesVotes` onto proposal-if '2', `noVotes` will be counted.
-  function submitVote(uint32 proposal, uint8 uintVote) external nonReentrant {
-    Proposal storage prop = proposals[proposal]; /*alias proposal storage pointers*/
-    Vote vote = Vote(uintVote); /*alias uintVote*/
-    uint256 balance = getPriorVotes(msg.sender, prop.startBlock); /*gas-optimize variable*/
-    require(prop.votingEnds >= block.timestamp, "ended"); /*check voting period has not ended*/
-    require(members[msg.sender].voted[proposal] == Vote.Null, "voted"); /*check caller has not already voted*/
-    if (vote == Vote.Yes) prop.yesVotes += uint96(balance);
-    members[msg.sender].highestIndexYesVote = proposal; /*cast delegated balance 'yes' votes to proposal*/
-    if (vote == Vote.No) prop.noVotes += uint96(balance); /*cast delegated balance 'no' votes to proposal*/
-    members[msg.sender].voted[proposal] = vote; /*record vote to member struct per account*/
-    emit SubmitVote(msg.sender, balance, proposal, uintVote); /*emit event reflecting proposal vote submission*/
-  }
-
-  // ********************
-  // PROCESSING FUNCTIONS
-  // ********************
-  /// @notice Process 'proposal' & execute internal functions based on 'flag'[#].
-  /// @param proposal Number of proposal in `proposals` mapping to process for execution.
-  function processProposal(
-    uint32 proposal,
-    address[] calldata to,
-    uint96[] calldata value,
-    bytes[] calldata data
-  ) external nonReentrant {
-    Proposal storage prop = proposals[proposal]; /*alias `proposal` storage pointers*/
-    bytes32 id = hashOperation(to, value, data);
-    require(id == prop.id, "data does not match");
-    _processingReady(proposal, prop); /*validate `proposal` processing requirements*/
-    if (prop.yesVotes > prop.noVotes) {
-      /*check if `proposal` approved by simple majority of members*/
-      if (prop.flags[0]) {
-        processActionProposal(to, value, data); /*check 'flag', execute 'action'*/
-      } else if (prop.flags[1]) {
-        processMemberProposal(to, value, data); /*check 'flag', execute 'membership'*/
-      } else if (prop.flags[2]) {
-        processPeriodProposal(value); /*check 'flag', execute 'period'*/
-      } else {
-        processWhitelistProposal(to, value, data); /*otherwise, execute 'whitelist'*/
-      }
-    }
-    delete proposals[proposal]; /*delete given proposal struct details for gas refund & the commons*/
-    emit ProcessProposal(proposal); /*emit event reflecting proposal processed*/
-  }
-
-  /// @notice Process 'action'[0] proposal.
-  function processActionProposal(
-    address[] calldata to,
-    uint96[] calldata value,
-    bytes[] calldata data
-  ) private returns (bytes memory reactionData) {
-    unchecked {
-      for (uint256 i; i < to.length; i++) {
-        /*execute low-level call(s)*/
-        (, reactionData) = to[i].call{ value: value[i] }(data[i]);
-      }
-    }
-  }
-
-  /// @notice Process 'membership'[1] proposal.
-  function processMemberProposal(
-    address[] calldata to,
-    uint96[] calldata value,
-    bytes[] calldata data
-  ) private {
-    for (uint256 i; i < to.length; i++) {
-      if (data.length == 0) {
-        if (balanceOf[msg.sender] == 0) memberList.push(to[i]); /*update membership list if new*/
-        unchecked {
-          balanceOf[to[i]] += value[i]; /*add to `target` member votes*/
-          _moveDelegates(address(0), to[i], value[i]);
-          totalSupply += value[i]; /*add to total member votes*/
-        }
-        totalSharesAndLoot += value[i]; /*add to Baal totals - uint96 max check included*/
-        emit Transfer(address(0), to[i], value[i]); /*event reflects mint of erc20 votes*/
-      } else {
-        memberList[value[i]] = memberList[(memberList.length - 1)];
-        memberList.pop(); /*swap & pop removed & last member listings*/
-        uint256 removedBalance = balanceOf[to[i]]; /*gas-optimize variable*/
-        _moveDelegates(address(0), to[i], uint96(removedBalance));
-        unchecked {
-          totalSupply -= removedBalance; /*subtract from total Baal shares with erc20 accounting*/
-          totalLoot += removedBalance; /*add to total Baal loot*/
-        }
-        totalSharesAndLoot -= uint96(removedBalance); /*subtract from Baal totals*/
-        balanceOf[to[i]] -= value[i]; /*subtract member votes*/
-        members[to[i]].loot += uint96(removedBalance); /*add loot per removed share balance*/
-        emit Transfer(to[i], address(0), value[i]); /*event reflects burn of erc20 votes*/
-      }
-    }
-  }
-
-  /// @notice Process 'period'[2] proposal.
-  function processPeriodProposal(uint96[] calldata value) private {
-    if (value[0] != 0) minVotingPeriod = uint32(value[0]);
-    if (value[1] != 0) maxVotingPeriod = uint32(value[1]);
-    if (value[2] != 0) gracePeriod = uint32(value[2]); /*if positive, reset voting periods to relative `value`s*/
-    value[3] == 0 ? lootPaused = false : lootPaused = true;
-    value[4] == 0 ? sharesPaused = false : sharesPaused = true;
-    /*if positive, pause loot &or shares transfers on fourth &or fifth `values`*/
-  }
-
-  /// @notice Process 'whitelist'[3] proposal.
-  function processWhitelistProposal(
-    address[] calldata to,
-    uint96[] calldata value,
-    bytes[] calldata data
-  ) private {
-    unchecked {
-      for (uint8 i; i < to.length; i++)
-        if (value[i] == 0 && data.length == 0) {
-          minions[to[i]] = true; /*add account to 'minions' extensions*/
-        } else if (value[i] == 0 && data.length != 0) {
-          minions[to[i]] = false; /*remove account from 'minions' extensions*/
-        } else if (value[i] != 0 && data.length == 0) {
-          guildTokens.push(to[i]); /*push account to `guildTokens` array*/
-        } else {
-          guildTokens[value[i]] = guildTokens[guildTokens.length - 1];
-          guildTokens.pop(); /*pop account from `guildTokens` array after swapping last value*/
-        }
-    }
-  }
-
-  /// @notice Process member 'ragequit'.
-  /// @param lootToBurn Baal pure economic weight to burn to claim 'fair share' of `guildTokens`.
-  /// @param sharesToBurn Baal voting weight to burn to claim 'fair share' of `guildTokens`.
-  /// @return successes Logs transfer results of claimed `guildTokens` - because direct transfers, we want to skip & continue over failures.
-  function ragequit(
-    address to,
-    uint96 lootToBurn,
-    uint96 sharesToBurn
-  ) external nonReentrant returns (bool[] memory successes) {
-    require(
-      members[msg.sender].highestIndexYesVote < proposalCount,
-      "highestIndexYesVote!processed"
-    ); /*highest index proposal member voted YES on must process first*/
-    for (uint256 i; i < guildTokens.length; i++) {
-      (, bytes memory balanceData) = guildTokens[i].staticcall(
-        abi.encodeWithSelector(0x70a08231, address(this))
-      ); /*get Baal token balances - 'balanceOf(address)'*/
-      uint256 balance = abi.decode(balanceData, (uint256)); /*decode Baal token balances for calculation*/
-      uint256 amountToRagequit = ((lootToBurn + sharesToBurn) * balance) /
-        totalSupply; /*calculate fair shair claims*/
-      if (amountToRagequit != 0) {
-        /*gas optimization to allow higher maximum token limit*/
-        (bool success, ) = guildTokens[i].call(
-          abi.encodeWithSelector(0xa9059cbb, to, amountToRagequit)
-        );
-        successes[i] = success;
-      }
-    } /*execute token calls - 'transfer(address,uint)'*/
-    if (lootToBurn != 0)
-      /*gas optimization*/
-      members[msg.sender].loot -= lootToBurn; /*subtract loot from caller account*/
-    totalLoot -= lootToBurn; /*subtract from total Baal loot*/
-    if (sharesToBurn != 0)
-      /*gas optimization*/
-      balanceOf[msg.sender] -= sharesToBurn; /*subtract shares from caller account with erc20 accounting*/
-    _moveDelegates(msg.sender, address(0), sharesToBurn);
-    totalSupply -= sharesToBurn; /*subtract from total Baal shares with erc20 accounting*/
-    emit Ragequit(msg.sender, to, lootToBurn, sharesToBurn); /*event reflects claims made against Baal*/
-  }
-
-  /*******************
-    GUILD ACCT FUNCTIONS
-    *******************/
-  /// @notice Approve `to` to transfer up to `amount`.
-  /// @return Whether or not the approval succeeded.
-  function approve(address to, uint256 amount) external returns (bool) {
-    allowance[msg.sender][to] = amount;
-    emit Approval(msg.sender, to, amount);
-    return true;
-  }
-
-  /// @notice Delegate votes from `msg.sender` to `delegatee`.
-  /// @param delegatee The address to delegate votes to.
-  function delegate(address delegatee) external {
-    _delegate(msg.sender, delegatee);
-  }
-
-  /// @notice Delegates votes from signatory to `delegatee`.
-  /// @param delegatee The address to delegate votes to.
-  /// @param nonce The contract state required to match the signature.
-  /// @param expiry The time at which to expire the signature.
-  /// @param v The recovery byte of the signature.
-  /// @param r Half of the ECDSA signature pair.
-  /// @param s Half of the ECDSA signature pair.
-  function delegateBySig(
-    address delegatee,
-    uint256 nonce,
-    uint256 expiry,
-    uint8 v,
-    bytes32 r,
-    bytes32 s
-  ) external {
-    bytes32 domainSeparator = keccak256(
-      abi.encode(
-        DOMAIN_TYPEHASH,
-        keccak256(bytes(name)),
-        getChainId(),
-        address(this)
-      )
-    );
-    bytes32 structHash = keccak256(
-      abi.encode(DELEGATION_TYPEHASH, delegatee, nonce, expiry)
-    );
-    bytes32 digest = keccak256(
-      abi.encodePacked("\x19\x01", domainSeparator, structHash)
-    );
-    address signatory = ecrecover(digest, v, r, s);
-    require(signatory != address(0), "!signature");
-    require(nonce == nonces[signatory]++, "!nonce");
-    require(block.timestamp <= expiry, "expired");
-    _delegate(signatory, delegatee);
-  }
-
-  /// @notice Triggers an approval from owner to spends.
-  /// @param owner The address to approve from.
-  /// @param spender The address to be approved.
-  /// @param amount The number of tokens that are approved (2^256-1 means infinite).
-  /// @param deadline The time at which to expire the signature.
-  /// @param v The recovery byte of the signature.
-  /// @param r Half of the ECDSA signature pair.
-  /// @param s Half of the ECDSA signature pair.
-  function permit(
-    address owner,
-    address spender,
-    uint256 amount,
-    uint256 deadline,
-    uint8 v,
-    bytes32 r,
-    bytes32 s
-  ) external {
-    bytes32 domainSeparator = keccak256(
-      abi.encode(
-        DOMAIN_TYPEHASH,
-        keccak256(bytes(name)),
-        getChainId(),
-        address(this)
-      )
-    );
-    unchecked {
-      bytes32 structHash = keccak256(
-        abi.encode(
-          PERMIT_TYPEHASH,
-          owner,
-          spender,
-          amount,
-          nonces[owner]++,
-          deadline
-        )
-      );
-      bytes32 digest = keccak256(
-        abi.encodePacked("\x19\x01", domainSeparator, structHash)
-      );
-      address signatory = ecrecover(digest, v, r, s);
-      require(signatory != address(0), "!signature");
-      require(signatory == owner, "!authorized");
-    }
-    require(block.timestamp <= deadline, "expired");
-    allowance[owner][spender] = amount;
-    emit Approval(owner, spender, amount);
-  }
-
-  /// @notice Transfer `amount` tokens from `msg.sender` to `to`.
-  /// @param to The address of destination account.
-  /// @param amount The number of tokens to transfer.
-  /// @return Whether or not the transfer succeeded.
-  function transfer(address to, uint256 amount) external returns (bool) {
-    require(!sharesPaused, "!transferable");
-    balanceOf[msg.sender] -= amount;
-    _moveDelegates(msg.sender, to, uint96(amount));
-    unchecked {
-      balanceOf[to] += amount;
-    }
-    emit Transfer(msg.sender, to, amount);
-    return true;
-  }
-
-  /// @notice Transfer `amount` loot from `msg.sender` to `to`.
-  /// @param to The address of destination account.
-  /// @param amount The number of loot units to transfer.
-  function transferLoot(address to, uint96 amount) external {
-    require(!lootPaused, "!transferable");
-    members[msg.sender].loot -= amount;
-    unchecked {
-      members[to].loot += amount;
-    }
-    emit TransferLoot(msg.sender, to, amount);
-  }
-
-  /// @notice Transfer `amount` tokens from `src` to `dst`.
-  /// @param from The address of the source account.
-  /// @param to The address of the destination account.
-  /// @param amount The number of tokens to transfer.
-  /// @return Whether or not the transfer succeeded.
-  function transferFrom(
-    address from,
-    address to,
-    uint256 amount
-  ) external returns (bool) {
-    require(sharesPaused, "!transferable");
-    if (allowance[from][msg.sender] != type(uint256).max)
-      allowance[from][msg.sender] -= amount;
-    balanceOf[from] -= amount;
-    balanceOf[to] += amount;
-    _moveDelegates(from, to, uint96(amount));
-    emit Transfer(from, to, amount);
-    return true;
-  }
-
-  /***************
-    GETTER FUNCTIONS
-    ***************/
-  /// @notice Returns array list of approved `guildTokens` in Baal for {ragequit}.
-  function getGuildTokens() external view returns (address[] memory tokens) {
-    tokens = guildTokens;
-  }
-
-  /// @notice Returns array list of registered `members` accounts in Baal.
-  function getMemberList() external view returns (address[] memory membership) {
-    membership = memberList;
-  }
-
-  /// @notice Internal function to return chain identifier per ERC-155.
-  function getChainId() private view returns (uint256 chainId) {
-    assembly {
-      chainId := chainid()
-    }
-  }
-
-  /// @notice Gets the current votes balance for `account`.
-  function getCurrentVotes(address account) external view returns (uint96) {
-    uint32 nCheckpoints = numCheckpoints[account];
-    return nCheckpoints > 0 ? checkpoints[account][nCheckpoints - 1].votes : 0;
-  }
-
-  /// @notice Determine the prior number of votes for `account` as of `blockNumber`.
-  function getPriorVotes(address account, uint256 blockNumber)
-    public
-    view
-    returns (uint96)
-  {
-    require(
-      blockNumber < block.number,
-      "Comp::getPriorVotes: not yet determined"
-    );
-    uint32 nCheckpoints = numCheckpoints[account];
-    if (nCheckpoints == 0) {
-      return 0;
-    }
-    if (checkpoints[account][nCheckpoints - 1].fromBlock <= blockNumber) {
-      return checkpoints[account][nCheckpoints - 1].votes;
-    }
-    if (checkpoints[account][0].fromBlock > blockNumber) {
-      return 0;
-    }
-    uint32 lower = 0;
-    uint32 upper = nCheckpoints - 1;
-    while (upper > lower) {
-      uint32 center = upper - (upper - lower) / 2;
-      Checkpoint memory cp = checkpoints[account][center];
-      if (cp.fromBlock == blockNumber) {
-        return cp.votes;
-      } else if (cp.fromBlock < blockNumber) {
-        lower = center;
-      } else {
-        upper = center - 1;
-      }
-    }
-    return checkpoints[account][lower].votes;
-  }
-
-  /// @notice Returns 'flags' for given Baal `proposal` describing type ('action'[0], 'membership'[1], 'period'[2], 'whitelist'[3]).
-  function getProposalFlags(uint256 proposal)
-    external
-    view
-    returns (bool[5] memory flags)
-  {
-    flags = proposals[proposal].flags;
-  }
-
-  /// @notice Returns <uint8> 'vote' by a given `account` on Baal `proposal`.
-  function getProposalVotes(address account, uint32 proposal)
-    external
-    view
-    returns (Vote vote)
-  {
-    vote = members[account].voted[proposal];
-  }
-
-  /***************
-    HELPER FUNCTIONS
-    ***************/
-  /// @notice Deposits ETH sent to Baal.
-  receive() external payable {}
-
-  function _delegate(address delegator, address delegatee) private {
-    address currentDelegate = delegates[delegator];
-    delegates[delegator] = delegatee;
-    emit DelegateChanged(delegator, currentDelegate, delegatee);
-    _moveDelegates(currentDelegate, delegatee, uint96(balanceOf[delegator]));
-  }
-
-  function _moveDelegates(
-    address srcRep,
-    address dstRep,
-    uint96 amount
-  ) private {
-    if (srcRep != dstRep && amount > 0) {
-      if (srcRep != address(0)) {
-        uint32 srcRepNum = numCheckpoints[srcRep];
-        uint96 srcRepOld = srcRepNum > 0
-          ? checkpoints[srcRep][srcRepNum - 1].votes
-          : 0;
-        uint96 srcRepNew = srcRepOld - amount;
-        _writeCheckpoint(srcRep, srcRepNum, srcRepOld, srcRepNew);
-      }
-      if (dstRep != address(0)) {
-        uint32 dstRepNum = numCheckpoints[dstRep];
-        uint96 dstRepOld = dstRepNum > 0
-          ? checkpoints[dstRep][dstRepNum - 1].votes
-          : 0;
-        uint96 dstRepNew = dstRepOld + amount;
-        _writeCheckpoint(dstRep, dstRepNum, dstRepOld, dstRepNew);
-      }
-    }
-  }
-
-  function _writeCheckpoint(
-    address delegatee,
-    uint32 nCheckpoints,
-    uint96 oldVotes,
-    uint96 newVotes
-  ) private {
-    uint32 blockNumber = uint32(block.number);
-    if (
-      nCheckpoints > 0 &&
-      checkpoints[delegatee][nCheckpoints - 1].fromBlock == blockNumber
-    ) {
-      checkpoints[delegatee][nCheckpoints - 1].votes = newVotes;
-    } else {
-      checkpoints[delegatee][nCheckpoints] = Checkpoint(blockNumber, newVotes);
-      numCheckpoints[delegatee] = nCheckpoints + 1;
-    }
-    emit DelegateVotesChanged(delegatee, oldVotes, newVotes);
-  }
-
-  /// @notice Internal checks to validate basic proposal processing requirements.
-  function _processingReady(uint32 proposal, Proposal memory prop)
-    private
-    view
-    returns (bool ready)
-  {
-    require(proposal <= proposalCount, "!exist"); /*check proposal exists*/
-    unchecked {
-      require(prop.votingEnds + gracePeriod <= block.timestamp, "!ended"); /*check voting period has ended*/
-      require(proposals[proposal - 1].votingEnds == 0, "prev!processed"); /*check previous proposal has processed by deletion*/
-    }
-    if (memberList.length == 1) {
-      ready = true; /*if single membership, process early*/
-    } else if (prop.yesVotes > totalSupply / 2) {
-      ready = true; /* process early if majority member support*/
-    } else if (prop.votingEnds >= block.timestamp) {
-      ready = true; /*otherwise, process if voting period done*/
-    }
-  }
-
-  // helper function to hash data
-  function hashOperation(
-    address[] calldata targets,
-    uint96[] calldata values,
-    bytes[] calldata datas
-  ) public pure virtual returns (bytes32 hash) {
-    return keccak256(abi.encode(targets, values, datas));
-  }
->>>>>>> 2119134c
 }