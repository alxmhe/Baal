# Baal 👺

Baal is a minimal yet composable DAO template continuing work from the [`Moloch`](https://github.com/MolochVentures/moloch), [`Minion`](https://github.com/raid-guild/moloch-minion) and [`Compound`](https://github.com/compound-finance/compound-protocol/tree/master/contracts/Governance) frameworks to make it easier for people to combine and command crypto assets with intuitive membership games.

*Guilds, venture clubs and panels can benefit from Baal:* 

<p align="center"><img src="https://media.giphy.com/media/rgwNTGFUbNTgsgiYha/giphy.gif"></p>

## Optimizations:

### Tokenized Shares

<<<<<<< HEAD
Baal voting shares are tokenized under the [OpenZeppelin ERC20 template](https://github.com/OpenZeppelin/openzeppelin-contracts/blob/master/contracts/token/ERC20/ERC20.sol). Voting weight can be delegated and balances are checkpointed using the [Compound governance token template](https://github.com/compound-finance/compound-protocol/blob/master/contracts/Governance/Comp.sol). This therefore allows for shares to be exchanged and staked into DeFi positions, but always at the will of the underlying DAO, as they can be burned into loot ('ragekick') through a *Membership Proposal (1)* and paused through a *Period Proposal (2)*.
=======
Baal voting shares are fungibles tokenized under [ERC-20](https://eips.ethereum.org/EIPS/eip-20). Voting weight can be delegated and balances are checkpointed using the [Compound governance token template](https://github.com/compound-finance/compound-protocol/blob/master/contracts/Governance/Comp.sol). This therefore allows for shares to be exchanged and staked into DeFi positions, but always at the will of the underlying DAO, as they can be burned into loot ('ragekick') through a *Membership Proposal (1)* and paused through a *Period Proposal (2)*.
>>>>>>> c3740cbd

### Gas-less MetaTXs

Signed approvals following [EIP-712](https://eips.ethereum.org/EIPS/eip-712) can be retrieved by a relayer and allow Baal members to transfer their voting shares ([EIP-2612](https://eips.ethereum.org/EIPS/eip-2612), `permit`) as well delegate voting weight (COMP, `delegateBySig`) without needing gas in their wallets.

### Arbitrary Actions

Baal members can vote to execute any arbitrary logic, which can be in a series of arrayed `data` and `value`, through a new *Action Proposal (0)* type. This is familiar to `Minion`, which has extended the functions available to Moloch DAO members as an external helper contract (also *cf.*, Aragon, Gnosis SAFE). 

By incorporating this functionality into the Baal base, such actions can be streamlined and tap Baal assets more directly (at the tradeoff of increased vigilance), as well as combine with other proposal types through `multiCall`. Further, support for low-level calls natively extends Baal to support ETH as an asset.

![image](https://user-images.githubusercontent.com/41117279/124338932-99556100-db78-11eb-87ab-0e52cbddd068.png)

### Flexible Voting

Baal voting periods can be set within bounds on summoning with a `minVotingPeriod` and `maxVotingPeriod`, as well as amended through *Period (2) Proposals*. Further, if a Baal has a single member, or a proposal has already passed its consensus threshold, such periods are ignored to accelerate Baal operations. 

![image](https://user-images.githubusercontent.com/41117279/124337990-82f8d680-db73-11eb-8f04-f5a9013189bc.png)

<<<<<<< HEAD
### Member Precision

In addition to having membership rights accounted by ERC20 (above) for greater visibility, all Baal members are placed in an amendable `memberList` array to make it easier for helper contracts to complete airdrops and other perks. To extend Moloch DAO V2, such membership can also be set on summoning, with precise weights minted for `shares` and `loot`.

![image](https://user-images.githubusercontent.com/41117279/124337767-3f519d00-db72-11eb-8107-5b617c9e0839.png)

=======
>>>>>>> c3740cbd
### Member Automation

Extensions to the core Baal logic for membership rights (ragequittable shares, loot, proposal flow, etc.) can be attached as a `shaman` and removed through a *Whitelist Proposal (3)*. 

For example, a Baal DAO may want to automate aspects of membership admission, and launch a crowdsale contract that is approved to grant 10 Baal voting shares per 1 ETH called as a `memberAction` or have a merkle airdrop of voting and loot weights unique to prospective members. 

Short of redeploying a new Baal, such `shamans` also allow members to experiment with new ways to engage and incentivize members--for example, a contract could serve to increase a member's loot weight based on their voting participation, offering efficient ways to subsidize voting attention and TX costs.

![image](https://user-images.githubusercontent.com/41117279/124338375-a45ac200-db75-11eb-9ff2-a0bd0fb7c076.png)

## Moloch DAO V2 Parity:

### Proposal Flow

Baal follows Moloch DAO game theory around membership capital claims through `ragequit` (below), and as such, requires proposals to be processed in the order they are submitted. Proposal types are also identified by familiar `flags` (*Action (0), Membership (1), Period (2), Whitelist (3)*), and execute different logic by such type on `processProposal`. By including a `flag` as an input param on `submitProposal`, submission is similarly simplified in Baal. 

To expand available logic and streamline execution, proposals also include arrays for target accounts (`to`) and associated `value` and `data`, which can express grants of membership weights, attached ETH value for action calls, as well as signal between grants and revocations (which can even be combined, for example, in granting a team membership right while also converting a member to loot status). 

![image](https://user-images.githubusercontent.com/41117279/124337621-7e332300-db71-11eb-84aa-77e35d156d2a.png)

### Loot

Like Moloch, Baal holds an internal account of purely economic rights. Baal extends here by allowing such `loot` to be granted on summoning, transferable, as well as claimed through `shaman` extension contracts.

### Ragequit

![image](https://user-images.githubusercontent.com/41117279/124337802-67d99700-db72-11eb-9e31-6304a23fdb91.png)

Like any Moloch DAO, Baal membership `shares` and `loot` can be burned to claim a fair share of whitelisted tokens (below) after the last proposal a member voted 'yes' on is processed. Baal further allows a recipient to be listed (`to`), where such claims might be treated as means of payment. 

To help ensure predictable token redemption behavior beyond whitelisting, 'safe erc20' checks are included, as well, for each token that is claimed (for example, Moloch DAO V2 cannot hold BNB tokens since they do not conform with erc20 fully). 

Baal makes a more opinionated change by removing the banking 'pull pattern' of Moloch DAO V2 to opt for transactional efficiency in making direct token transfers on ragequit. (To note, pull-pattern banking can always be added as a `shaman` extension.)

### Token Whitelisting

Ragequittable tokens are represented by a whitelist array (`guildTokens`). To improve on this, Baal also allows for tokens to be removed from such list through *Whitelist (3)* proposals. 

<p align="center"><img src="https://media.giphy.com/media/rgwNTGFUbNTgsgiYha/giphy.gif"></p><|MERGE_RESOLUTION|>--- conflicted
+++ resolved
@@ -10,11 +10,7 @@
 
 ### Tokenized Shares
 
-<<<<<<< HEAD
-Baal voting shares are tokenized under the [OpenZeppelin ERC20 template](https://github.com/OpenZeppelin/openzeppelin-contracts/blob/master/contracts/token/ERC20/ERC20.sol). Voting weight can be delegated and balances are checkpointed using the [Compound governance token template](https://github.com/compound-finance/compound-protocol/blob/master/contracts/Governance/Comp.sol). This therefore allows for shares to be exchanged and staked into DeFi positions, but always at the will of the underlying DAO, as they can be burned into loot ('ragekick') through a *Membership Proposal (1)* and paused through a *Period Proposal (2)*.
-=======
 Baal voting shares are fungibles tokenized under [ERC-20](https://eips.ethereum.org/EIPS/eip-20). Voting weight can be delegated and balances are checkpointed using the [Compound governance token template](https://github.com/compound-finance/compound-protocol/blob/master/contracts/Governance/Comp.sol). This therefore allows for shares to be exchanged and staked into DeFi positions, but always at the will of the underlying DAO, as they can be burned into loot ('ragekick') through a *Membership Proposal (1)* and paused through a *Period Proposal (2)*.
->>>>>>> c3740cbd
 
 ### Gas-less MetaTXs
 
@@ -34,15 +30,6 @@
 
 ![image](https://user-images.githubusercontent.com/41117279/124337990-82f8d680-db73-11eb-8f04-f5a9013189bc.png)
 
-<<<<<<< HEAD
-### Member Precision
-
-In addition to having membership rights accounted by ERC20 (above) for greater visibility, all Baal members are placed in an amendable `memberList` array to make it easier for helper contracts to complete airdrops and other perks. To extend Moloch DAO V2, such membership can also be set on summoning, with precise weights minted for `shares` and `loot`.
-
-![image](https://user-images.githubusercontent.com/41117279/124337767-3f519d00-db72-11eb-8107-5b617c9e0839.png)
-
-=======
->>>>>>> c3740cbd
 ### Member Automation
 
 Extensions to the core Baal logic for membership rights (ragequittable shares, loot, proposal flow, etc.) can be attached as a `shaman` and removed through a *Whitelist Proposal (3)*. 
